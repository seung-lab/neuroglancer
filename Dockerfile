FROM nvidia/cuda:8.0-cudnn5-devel-ubuntu16.04
MAINTAINER Ignacio Tartavull
# This image contains private keys, make sure the image is not pushed to docker hub or any public repo.
## INSTALL gsutil
# Prepare the image.
ENV DEBIAN_FRONTEND noninteractive
RUN apt-get update && apt-get install -y -qq --no-install-recommends \
    apt-utils \
    curl \
    git \
    openssh-client \
    python-openssl \
    python \
    python-pip \
    python-dev \
    python-h5py \
    python-numpy \
    python-setuptools \
    libboost-all-dev \
    libhdf5-dev \
    liblzma-dev \
    libgmp-dev \
    libmpfr-dev \
    screen \
    software-properties-common \
    unzip \
    vim \
    wget \
    zlib1g-dev \
    && apt-get clean \
    && rm -rf /var/lib/apt/lists/*

RUN pip install setuptools Cython wheel numpy
RUN pip install tensorflow-gpu gitpython pandas

#installs julia
RUN add-apt-repository ppa:staticfloat/juliareleases && \
        add-apt-repository ppa:staticfloat/julia-deps && \
        apt-get update && \
        apt-get install -y julia

# install neuroglancer
RUN mkdir /.ssh

ADD ./python/requirements.txt requirements.txt
RUN pip install -r requirements.txt
ADD ./python/ext/third_party/yacn/REQUIRE REQUIRE
RUN julia -e "Pkg.update(); for f in readlines(open(\"REQUIRE\")); Pkg.add(strip(f)); end"

ADD ./ /neuroglancer
<<<<<<< HEAD
ADD ./secrets/ /secrets
RUN cd /neuroglancer/python && python setup.py install
RUN cd /neuroglancer/python/neuroglancer/ingest && make
=======
RUN pip install -r /neuroglancer/python/requirements.txt
RUN cd /neuroglancer/python && pip install . && python setup.py develop
>>>>>>> 56c6636d


# installs yacn dependencies
RUN ln -s /usr/lib/x86_64-linux-gnu/libhdf5_serial.so /usr/lib/x86_64-linux-gnu/libhdf5.so
ENV HDF5_DIR=/usr/include/hdf5/serial
RUN echo "push!(LOAD_PATH, \"/neuroglancer/python/ext/third_party/yacn\")" > /root/.juliarc.jl<|MERGE_RESOLUTION|>--- conflicted
+++ resolved
@@ -4,6 +4,7 @@
 ## INSTALL gsutil
 # Prepare the image.
 ENV DEBIAN_FRONTEND noninteractive
+ENV TERM xterm
 RUN apt-get update && apt-get install -y -qq --no-install-recommends \
     apt-utils \
     curl \
@@ -27,6 +28,7 @@
     vim \
     wget \
     zlib1g-dev \
+	htop \
     && apt-get clean \
     && rm -rf /var/lib/apt/lists/*
 
@@ -48,14 +50,8 @@
 RUN julia -e "Pkg.update(); for f in readlines(open(\"REQUIRE\")); Pkg.add(strip(f)); end"
 
 ADD ./ /neuroglancer
-<<<<<<< HEAD
 ADD ./secrets/ /secrets
-RUN cd /neuroglancer/python && python setup.py install
-RUN cd /neuroglancer/python/neuroglancer/ingest && make
-=======
-RUN pip install -r /neuroglancer/python/requirements.txt
 RUN cd /neuroglancer/python && pip install . && python setup.py develop
->>>>>>> 56c6636d
 
 
 # installs yacn dependencies
