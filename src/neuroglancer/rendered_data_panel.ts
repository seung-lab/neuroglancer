/**
 * @license
 * Copyright 2016 Google Inc.
 * Licensed under the Apache License, Version 2.0 (the "License");
 * you may not use this file except in compliance with the License.
 * You may obtain a copy of the License at
 *
 *      http://www.apache.org/licenses/LICENSE-2.0
 *
 * Unless required by applicable law or agreed to in writing, software
 * distributed under the License is distributed on an "AS IS" BASIS,
 * WITHOUT WARRANTIES OR CONDITIONS OF ANY KIND, either express or implied.
 * See the License for the specific language governing permissions and
 * limitations under the License.
 */

import 'neuroglancer/rendered_data_panel.css';
import 'neuroglancer/noselect.css';

import {Annotation} from 'neuroglancer/annotation';
import {getSelectedAnnotation} from 'neuroglancer/annotation/selection';
import {getAnnotationTypeRenderHandler} from 'neuroglancer/annotation/type_handler';
import {DisplayContext, RenderedPanel} from 'neuroglancer/display_context';
import {ActionState} from 'neuroglancer/layer';
import {NavigationState} from 'neuroglancer/navigation_state';
import {PickIDManager} from 'neuroglancer/object_picking';
import {UserLayerWithAnnotations} from 'neuroglancer/ui/annotations';
import {AutomaticallyFocusedElement} from 'neuroglancer/util/automatic_focus';
import {ActionEvent, EventActionMap, registerActionListener} from 'neuroglancer/util/event_action_map';
import {AXES_NAMES, kAxes, mat4, vec2, vec3} from 'neuroglancer/util/geom';
import {KeyboardEventBinder} from 'neuroglancer/util/keyboard_bindings';
import {MouseEventBinder} from 'neuroglancer/util/mouse_bindings';
import {startRelativeMouseDrag} from 'neuroglancer/util/mouse_drag';
import {TouchEventBinder, TouchPinchInfo, TouchTranslateInfo} from 'neuroglancer/util/touch_bindings';
import {getWheelZoomAmount} from 'neuroglancer/util/wheel_zoom';
import {ViewerState} from 'neuroglancer/viewer_state';

const tempVec3 = vec3.create();

export interface RenderedDataViewerState extends ViewerState {
  inputEventMap: EventActionMap;
}

export class FramePickingData {
  pickIDs = new PickIDManager();
  viewportWidth: number = 0;
  viewportHeight: number = 0;
  invTransform = mat4.create();
  frameNumber: number = -1;
}

export class PickRequest {
  buffer: WebGLBuffer|null = null;
  glWindowX: number = 0;
  glWindowY: number = 0;
  frameNumber: number;
  sync: WebGLSync|null;
}

const pickRequestInterval = 30;

export abstract class RenderedDataPanel extends RenderedPanel {
  /**
   * Current mouse position within the viewport, or -1 if the mouse is not in the viewport.
   */
  mouseX = -1;
  mouseY = -1;

  /**
   * Equal to last-seen value of `this.element.clientWidth` and `this.element.clientHeight`.  If the
   * size changed since the last frame, may not correspond to the last frame.
   */
  width: number;
  height: number;

  /**
   * If `false`, either the mouse is not within the viewport, or a picking request was already
   * issued for the current mouseX and mouseY after the most recent frame was rendered; when the
   * current pick requests complete, no additional pick requests will be issued.
   *
   * If `true`, a picking request was not issued for the current mouseX and mouseY due to all pick
   * buffers being in use; when a pick buffer becomes available, an additional pick request will be
   * issued.
   */
  pickRequestPending = false;

  private mouseStateForcer = () => this.blockOnPickRequest();

  inputEventMap: EventActionMap;

  navigationState: NavigationState;

  pickingData = [new FramePickingData(), new FramePickingData()];
  pickRequests = [new PickRequest(), new PickRequest()];

  // TODO: Size of buffer depends on receptive field of picking method
  pickBufferContents: Float32Array = new Float32Array(2 * 4 * 23 * 23);

  /**
   * Reads pick data for the current mouse position into the currently-bound pixel pack buffer.
   */
  abstract issuePickRequest(glWindowX: number, glWindowY: number): void;

  /**
   * Timer id for checking if outstanding pick requests have completed.
   */
  private pickTimerId = -1;

  private cancelPickRequests() {
    const {gl} = this;
    for (const request of this.pickRequests) {
      const {sync} = request;
      if (sync !== null) {
        gl.deleteSync(sync);
      }
      request.sync = null;
    }
    clearTimeout(this.pickTimerId);
    this.pickTimerId = -1;
  }

  checkForResize() {
    const {clientWidth, clientHeight} = this.element;
    if (clientWidth !== this.width || clientHeight !== this.height) {
      this.width = clientWidth;
      this.height = clientHeight;
      this.panelSizeChanged();
    }
  }

  abstract panelSizeChanged(): void;

  private issuePickRequestInternal(pickRequest: PickRequest) {
    const {gl} = this;
    let {buffer} = pickRequest;
    if (buffer === null) {
      buffer = pickRequest.buffer = gl.createBuffer();
      gl.bindBuffer(WebGL2RenderingContext.PIXEL_PACK_BUFFER, buffer);
      // TODO: Size of buffer depends on receptive field of picking method
      gl.bufferData(
<<<<<<< HEAD
          WebGL2RenderingContext.PIXEL_PACK_BUFFER, 2*4*4*23*23, WebGL2RenderingContext.DYNAMIC_COPY);
=======
          WebGL2RenderingContext.PIXEL_PACK_BUFFER, 32, WebGL2RenderingContext.STREAM_READ);
>>>>>>> 6160837a
    } else {
      gl.bindBuffer(WebGL2RenderingContext.PIXEL_PACK_BUFFER, buffer);
    }
    let glWindowX = this.mouseX;
    let glWindowY = this.height - this.mouseY;
    this.issuePickRequest(glWindowX, glWindowY);
    pickRequest.sync = gl.fenceSync(WebGL2RenderingContext.SYNC_GPU_COMMANDS_COMPLETE, 0);
    pickRequest.frameNumber = this.context.frameNumber;
    pickRequest.glWindowX = glWindowX;
    pickRequest.glWindowY = glWindowY;
    gl.flush();
    // TODO(jbms): maybe call gl.flush to ensure fence is submitted
    gl.bindBuffer(WebGL2RenderingContext.PIXEL_PACK_BUFFER, null);
    if (this.pickTimerId === -1) {
      this.scheduleCheckForPickRequestCompletion();
    }
    this.pickRequestPending = false;
    const {pickRequests} = this;
    if (pickRequest !== pickRequests[0]) {
      pickRequests[1] = pickRequests[0];
      pickRequests[0] = pickRequest;
    }
    this.nextPickRequestTime = Date.now() + pickRequestInterval;
  }

  abstract completePickRequest(
      glWindowX: number, glWindowY: number, data: Float32Array,
      pickingData: FramePickingData): void;

  private completePickInternal(pickRequest: PickRequest) {
    const {gl} = this;
    const {pickBufferContents} = this;
    gl.bindBuffer(WebGL2RenderingContext.PIXEL_PACK_BUFFER, pickRequest.buffer);
    gl.getBufferSubData(WebGL2RenderingContext.PIXEL_PACK_BUFFER, 0, pickBufferContents);
    gl.bindBuffer(WebGL2RenderingContext.PIXEL_PACK_BUFFER, null);
    const {pickingData} = this;
    const {frameNumber} = pickRequest;
    this.completePickRequest(
        pickRequest.glWindowX, pickRequest.glWindowY, pickBufferContents,
        pickingData[0].frameNumber === frameNumber ? pickingData[0] : pickingData[1]);
  }

  private scheduleCheckForPickRequestCompletion() {
    this.pickTimerId = setTimeout(() => {
      this.pickTimerId = -1;
      this.checkForPickRequestCompletion();
    }, 0);
  }

  private checkForPickRequestCompletion(checkingBeforeDraw = false, block = false) {
    let currentFrameNumber = this.context.frameNumber;
    let cancelIfNotReadyFrameNumber = -1;
    if (checkingBeforeDraw) {
      --currentFrameNumber;
      cancelIfNotReadyFrameNumber = currentFrameNumber - 1;
    }
    const {pickRequests} = this;
    const {gl} = this;
    let remaining = false;
    let cancelRemaining = false;
    let available: PickRequest|undefined;
    for (const pickRequest of pickRequests) {
      const {sync} = pickRequest;
      if (sync === null) continue;
      const {frameNumber} = pickRequest;
      if (!cancelRemaining && frameNumber >= currentFrameNumber - 1) {
        if (block ||
            gl.getSyncParameter(sync, WebGL2RenderingContext.SYNC_STATUS) ===
                WebGL2RenderingContext.SIGNALED) {
          this.completePickInternal(pickRequest);
          cancelRemaining = true;
        } else if (frameNumber !== cancelIfNotReadyFrameNumber) {
          remaining = true;
          continue;
        }
      }
      gl.deleteSync(sync);
      pickRequest.sync = null;
      available = pickRequest;
    }
    const {pickTimerId} = this;
    if (remaining && pickTimerId === -1) {
      this.scheduleCheckForPickRequestCompletion();
    } else if (!remaining && pickTimerId !== -1) {
      clearTimeout(pickTimerId);
      this.pickTimerId = -1;
    }
    if (!checkingBeforeDraw && available !== undefined && this.pickRequestPending &&
        this.canIssuePickRequest()) {
      this.issuePickRequestInternal(available);
    }
  }

  private blockOnPickRequest() {
    if (this.pickRequestPending) {
      this.cancelPickRequests();
      this.nextPickRequestTime = 0;
      this.attemptToIssuePickRequest();
    }
    this.checkForPickRequestCompletion(/*checkingBeforeDraw=*/ false, /*block=*/ true);
  }

  draw() {
    this.checkForResize();
    const {width, height} = this;
    if (width === 0 || height === 0) return;
    this.checkForPickRequestCompletion(true);
    const {pickingData} = this;
    pickingData[0] = pickingData[1];
    const currentFrameNumber = this.context.frameNumber;
    const newPickingData = pickingData[1];
    newPickingData.frameNumber = currentFrameNumber;
    newPickingData.viewportWidth = width;
    newPickingData.viewportHeight = height;
    newPickingData.pickIDs.clear();
    if (!this.drawWithPicking(newPickingData)) {
      newPickingData.frameNumber = -1;
      return;
    }
    // For the new frame, allow new pick requests regardless of interval since last request.
    this.nextPickRequestTime = 0;
    if (this.mouseX > 0) {
      this.attemptToIssuePickRequest();
    }
  }

  abstract drawWithPicking(pickingData: FramePickingData): boolean;

  private nextPickRequestTime = 0;
  private pendingPickRequestTimerId = -1;

  private pendingPickRequestTimerExpired = () => {
    this.pendingPickRequestTimerId = -1;
    if (!this.pickRequestPending) return;
    this.attemptToIssuePickRequest();
  };

  private canIssuePickRequest(): boolean {
    const time = Date.now();
    const {nextPickRequestTime, pendingPickRequestTimerId} = this;
    if (time < nextPickRequestTime) {
      if (pendingPickRequestTimerId == -1) {
        this.pendingPickRequestTimerId =
            setTimeout(this.pendingPickRequestTimerExpired, nextPickRequestTime - time);
      }
      return false;
    }
    return true;
  }

  private attemptToIssuePickRequest() {
    if (!this.canIssuePickRequest()) return;
    const currentFrameNumber = this.context.frameNumber;
    const {gl} = this;

    const {pickRequests} = this;

    // Try to find an available PickRequest object.

    for (const pickRequest of pickRequests) {
      let {sync} = pickRequest;
      if (sync !== null) {
        if (pickRequest.frameNumber < currentFrameNumber - 1) {
          gl.deleteSync(sync);
        } else {
          continue;
        }
      }
      this.issuePickRequestInternal(pickRequest);
      return;
    }
  }

  /**
   * Called each time the mouse position relative to the top level of the rendered viewport changes.
   */
  private updateMousePosition(mouseX: number, mouseY: number): void {
    if (mouseX === this.mouseX && mouseY === this.mouseY) {
      return;
    }
    this.mouseX = mouseX;
    this.mouseY = mouseY;
    if (mouseX < 0) {
      // Mouse moved out of the viewport.
      this.pickRequestPending = false;
      this.cancelPickRequests();
      return;
    }
    const currentFrameNumber = this.context.frameNumber;
    const pickingData = this.pickingData[1];
    if (pickingData.frameNumber !== currentFrameNumber ||
        this.width !== pickingData.viewportWidth || this.height !== pickingData.viewportHeight) {
      // Viewport size has changed since the last frame, which means a redraw is pending.  Don't
      // issue pick request now.  Once will be issued automatically after the redraw.
      return;
    }
    this.pickRequestPending = true;
    this.attemptToIssuePickRequest();
  }

  constructor(
      context: DisplayContext, element: HTMLElement, public viewer: RenderedDataViewerState) {
    super(context, element, viewer.visibility);
    this.inputEventMap = viewer.inputEventMap;

    element.classList.add('neuroglancer-rendered-data-panel');
    element.classList.add('neuroglancer-panel');
    element.classList.add('neuroglancer-noselect');

    this.registerDisposer(new AutomaticallyFocusedElement(element));
    this.registerDisposer(new KeyboardEventBinder(element, this.inputEventMap));
    this.registerDisposer(new MouseEventBinder(element, this.inputEventMap));
    this.registerDisposer(new TouchEventBinder(element, this.inputEventMap));

    this.registerEventListener(element, 'mousemove', this.onMousemove.bind(this));
    this.registerEventListener(element, 'touchstart', this.onTouchstart.bind(this));
    this.registerEventListener(element, 'mouseleave', this.onMouseout.bind(this));
    this.registerEventListener(element, 'mousedown', this.onMousedown.bind(this));

    registerActionListener(element, 'snap', () => {
      this.navigationState.pose.snap();
    });

    registerActionListener(element, 'zoom-in', () => {
      this.navigationState.zoomBy(0.5);
    });

    registerActionListener(element, 'zoom-out', () => {
      this.navigationState.zoomBy(2.0);
    });

    registerActionListener(element, 'highlight', () => {
      this.viewer.layerManager.invokeAction('highlight');
    });

    for (let axis = 0; axis < 3; ++axis) {
      let axisName = AXES_NAMES[axis];
      for (let sign of [-1, +1]) {
        let signStr = (sign < 0) ? '-' : '+';
        registerActionListener(element, `rotate-relative-${axisName}${signStr}`, () => {
          this.navigationState.pose.rotateRelative(kAxes[axis], sign * 0.1);
        });
        let tempOffset = vec3.create();
        registerActionListener(element, `${axisName}${signStr}`, () => {
          let {navigationState} = this;
          let offset = tempOffset;
          offset[0] = 0;
          offset[1] = 0;
          offset[2] = 0;
          offset[axis] = sign;
          navigationState.pose.translateVoxelsRelative(offset);
        });
      }
    }

    registerActionListener(element, 'zoom-via-wheel', (event: ActionEvent<WheelEvent>) => {
      const e = event.detail;
      this.onMousemove(e);
      this.zoomByMouse(getWheelZoomAmount(e));
    });

    registerActionListener(element, 'translate-via-mouse-drag', (e: ActionEvent<MouseEvent>) => {
      startRelativeMouseDrag(e.detail, (_event, deltaX, deltaY) => {
        this.translateByViewportPixels(deltaX, deltaY);
      });
    });

    registerActionListener(
        element, 'translate-in-plane-via-touchtranslate', (e: ActionEvent<TouchTranslateInfo>) => {
          const {detail} = e;
          this.translateByViewportPixels(detail.deltaX, detail.deltaY);
        });

    registerActionListener(
        element, 'translate-z-via-touchtranslate', (e: ActionEvent<TouchTranslateInfo>) => {
          const {detail} = e;
          let {navigationState} = this;
          let offset = tempVec3;
          offset[0] = 0;
          offset[1] = 0;
          offset[2] = detail.deltaY + detail.deltaX;
          navigationState.pose.translateVoxelsRelative(offset);
        });

    for (const amount of [1, 10]) {
      registerActionListener(element, `z+${amount}-via-wheel`, (event: ActionEvent<WheelEvent>) => {
        const e = event.detail;
        let {navigationState} = this;
        let offset = tempVec3;
        let delta = e.deltaY !== 0 ? e.deltaY : e.deltaX;
        offset[0] = 0;
        offset[1] = 0;
        offset[2] = (delta > 0 ? -1 : 1) * amount;
        navigationState.pose.translateVoxelsRelative(offset);
      });
    }

    registerActionListener(element, 'move-to-mouse-position', () => {
      let {mouseState} = this.viewer;
      if (mouseState.updateUnconditionally()) {
        let position = this.navigationState.pose.position;
        vec3.copy(position.spatialCoordinates, mouseState.position);
        position.changed.dispatch();
      }
    });

    registerActionListener(element, 'snap', () => this.navigationState.pose.snap());

    registerActionListener(element, 'select-annotation', () => {
      const {mouseState, layerManager} = this.viewer;
      const state = getSelectedAnnotation(mouseState, layerManager);
      if (state === undefined) {
        return;
      }
      const userLayer = state.layer.layer;
      if (userLayer !== null) {
        this.viewer.selectedLayer.layer = state.layer;
        this.viewer.selectedLayer.visible = true;
        userLayer.tabs.value = 'annotations';
        (<UserLayerWithAnnotations>userLayer).selectedAnnotation.value = {
          id: state.id,
          partIndex: state.partIndex
        };
      }
    });

    registerActionListener(element, 'move-annotation', (e: ActionEvent<MouseEvent>) => {
      const {mouseState} = this.viewer;
      const selectedAnnotationId = mouseState.pickedAnnotationId;
      const annotationLayer = mouseState.pickedAnnotationLayer;
      if (annotationLayer !== undefined) {
        if (selectedAnnotationId !== undefined) {
          e.stopPropagation();
          let annotationRef = annotationLayer.source.getReference(selectedAnnotationId)!;
          let ann = <Annotation>annotationRef.value;

          const handler = getAnnotationTypeRenderHandler(ann.type);
          const pickedOffset = mouseState.pickedOffset;
          let repPoint = handler.getRepresentativePoint(
              annotationLayer.objectToGlobal, ann, mouseState.pickedOffset);
          let totDeltaVec = vec2.set(vec2.create(), 0, 0);
          if (mouseState.updateUnconditionally()) {
            startRelativeMouseDrag(
                e.detail,
                (_event, deltaX, deltaY) => {
                  vec2.add(totDeltaVec, totDeltaVec, [deltaX, deltaY]);
                  let newRepPt = this.translateDataPointByViewportPixels(
                      vec3.create(), repPoint, totDeltaVec[0], totDeltaVec[1]);
                  let newAnnotation = handler.updateViaRepresentativePoint(
                      ann, newRepPt, annotationLayer.globalToObject, pickedOffset);
                  annotationLayer.source.update(annotationRef, newAnnotation);
                },
                (_event) => {
                  annotationRef.dispose();
                });
          }
        }
      }
    });

    registerActionListener(element, 'delete-annotation', () => {
      const {mouseState} = this.viewer;
      const selectedAnnotationId = mouseState.pickedAnnotationId;
      const annotationLayer = mouseState.pickedAnnotationLayer;
      if (annotationLayer !== undefined && !annotationLayer.source.readonly &&
          selectedAnnotationId !== undefined) {
        const ref = annotationLayer.source.getReference(selectedAnnotationId);
        try {
          annotationLayer.source.delete(ref);
        } finally {
          ref.dispose();
        }
      }
    });

    registerActionListener(element, 'zoom-via-touchpinch', (e: ActionEvent<TouchPinchInfo>) => {
      const {detail} = e;
      this.handleMouseMove(detail.centerX, detail.centerY);
      const ratio = detail.prevDistance / detail.distance;
      if (ratio > 0.1 && ratio < 10) {
        this.zoomByMouse(ratio);
      }
    });
  }

  onMouseout(_event: MouseEvent) {
    this.updateMousePosition(-1, -1);
    this.viewer.mouseState.setForcer(undefined);
  }

  abstract translateByViewportPixels(deltaX: number, deltaY: number): void;

  handleMouseMove(clientX: number, clientY: number) {
    let {element} = this;
    const bounds = element.getBoundingClientRect();
    const mouseX = clientX - bounds.left;
    const mouseY = clientY - bounds.top;
    const {mouseState} = this.viewer;
    mouseState.pageX = clientX + window.scrollX;
    mouseState.pageY = clientY + window.scrollY;
    mouseState.setForcer(this.mouseStateForcer);
    this.updateMousePosition(mouseX, mouseY);
  }

  onMousemove(event: MouseEvent) {
    let {element} = this;
    if (event.target !== element) {
      return;
    }
    this.handleMouseMove(event.clientX, event.clientY);
  }

  onTouchstart(event: TouchEvent) {
    let {element} = this;
    if (event.target !== element || event.targetTouches.length !== 1) {
      return;
    }
    const {clientX, clientY} = event.targetTouches[0];
    this.handleMouseMove(clientX, clientY);
  }

  onMousedown(event: MouseEvent) {
    this.onMousemove(event);
    let {mouseState} = this.viewer;
    if (event.button === 0) {
      if (mouseState.actionState !== ActionState.INACTIVE) {
        let [mode, action] = mouseState.updateAction();
        this.viewer.layerManager.invokeAction(`${mode}-select-${action}`);
      }
    }
  }

  disposed() {
    let {mouseState} = this.viewer;
    mouseState.removeForcer(this.mouseStateForcer);
    const {gl} = this;
    this.cancelPickRequests();
    const {pendingPickRequestTimerId} = this;
    if (pendingPickRequestTimerId !== -1) {
      clearTimeout(pendingPickRequestTimerId);
    }
    for (const request of this.pickRequests) {
      gl.deleteBuffer(request.buffer);
    }
    super.disposed();
  }

  abstract zoomByMouse(factor: number): void;
}<|MERGE_RESOLUTION|>--- conflicted
+++ resolved
@@ -138,11 +138,7 @@
       gl.bindBuffer(WebGL2RenderingContext.PIXEL_PACK_BUFFER, buffer);
       // TODO: Size of buffer depends on receptive field of picking method
       gl.bufferData(
-<<<<<<< HEAD
-          WebGL2RenderingContext.PIXEL_PACK_BUFFER, 2*4*4*23*23, WebGL2RenderingContext.DYNAMIC_COPY);
-=======
-          WebGL2RenderingContext.PIXEL_PACK_BUFFER, 32, WebGL2RenderingContext.STREAM_READ);
->>>>>>> 6160837a
+          WebGL2RenderingContext.PIXEL_PACK_BUFFER, 2*4*4*23*23, WebGL2RenderingContext.STREAM_READ);
     } else {
       gl.bindBuffer(WebGL2RenderingContext.PIXEL_PACK_BUFFER, buffer);
     }
