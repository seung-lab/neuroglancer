--- conflicted
+++ resolved
@@ -30,7 +30,6 @@
 import {getShaderType} from 'neuroglancer/webgl/shader_lib';
 
 const DEBUG_VERTICES = false;
-const DEBUG_CHUNKS = false;
 
 /**
  * Extra amount by which the chunk position computed in the vertex shader is shifted in the
@@ -236,11 +235,8 @@
   }
 
   getValueAt(position: vec3) {
-    const transformedSources = getTransformedSources(this);
-    const minMIPLevel = this.mipLevelConstraints.getDeFactoMinMIPLevel();
-    const maxMIPLevel = this.mipLevelConstraints.getDeFactoMaxMIPLevel();
-    for (let i = minMIPLevel; i <= maxMIPLevel; ++i) {
-      for (let transformedSource of transformedSources[i]) {
+    for (let alternatives of getTransformedSources(this)) {
+      for (let transformedSource of alternatives) {
         const source = transformedSource.source as VolumeChunkSource;
         let result = source.getValueAt(position, transformedSource.chunkLayout);
         if (result != null) {
@@ -305,21 +301,12 @@
     // All sources are required to have the same texture format.
     let chunkFormat = this.chunkFormat;
     chunkFormat.beginDrawing(gl, shader);
-<<<<<<< HEAD
-    if (DEBUG_CHUNKS) {
-      console.log('==============================');
-    }
-    let totalChunksRequested = 0;
-    let totalChunksDrawn = 0;
-    let totalChunksInSources = 0;
-=======
 
     if (renderScaleHistogram !== undefined) {
       renderScaleHistogram.begin(
           this.chunkManager.chunkQueueManager.frameNumberCounter.frameNumber);
     }
 
->>>>>>> 801cdd0e
     for (let transformedSource of visibleSources) {
       const chunkLayout = transformedSource.chunkLayout;
       const source = transformedSource.source as VolumeChunkSource;
@@ -342,17 +329,12 @@
         chunkDataSize = newChunkDataSize;
         vertexComputationManager.setupChunkDataSize(gl, shader, chunkDataSize);
       };
-<<<<<<< HEAD
-      let numDrawnChunks = 0;
-=======
 
       let presentCount = 0, notPresentCount = 0;
 
->>>>>>> 801cdd0e
       for (let key of visibleChunks) {
         let chunk = chunks.get(key);
         if (chunk && chunk.state === ChunkState.GPU_MEMORY) {
-          numDrawnChunks++;
           let newChunkDataSize = chunk.chunkDataSize;
           if (newChunkDataSize !== chunkDataSize) {
             setChunkDataSize(newChunkDataSize);
@@ -366,18 +348,6 @@
           ++notPresentCount;
         }
       }
-<<<<<<< HEAD
-      if (DEBUG_CHUNKS) {
-        console.log(`Num chunks: ${visibleChunks.length}, num drawn: ${numDrawnChunks}, source chunks: ${source.chunks.size}`);
-      }
-      totalChunksDrawn += numDrawnChunks;
-      totalChunksInSources += source.chunks.size;
-      totalChunksRequested += visibleChunks.length;
-    }
-    if (DEBUG_CHUNKS) {
-      console.log(`Total chunks. Drawn: ${totalChunksDrawn}; Requested: ${totalChunksRequested}; In Sources: ${totalChunksInSources}`);
-      console.log('==============================');
-=======
 
       if ((presentCount !== 0 || notPresentCount !== 0) && renderScaleHistogram !== undefined) {
         const {voxelSize} = transformedSource;
@@ -387,7 +357,6 @@
         renderScaleHistogram.add(
             medianVoxelSize, medianVoxelSize / sliceView.pixelSize, presentCount, notPresentCount);
       }
->>>>>>> 801cdd0e
     }
     chunkFormat.endDrawing(gl, shader);
     this.endSlice(shader);
