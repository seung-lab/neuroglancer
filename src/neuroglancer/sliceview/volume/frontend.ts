--- conflicted
+++ resolved
@@ -187,28 +187,25 @@
   volumeType: VolumeType;
 
   /**
-   * Returns the associated mesh source or skeleton source, if there is one.
+   * Returns the associated mesh source, if there is one.
    *
    * This only makes sense if volumeType === VolumeType.SEGMENTATION.
    */
-<<<<<<< HEAD
-  getMeshSource: () => MeshSource | null;
+  getMeshSource: () => Promise<MeshSource|null> | MeshSource | null;
+
+  /**
+   * Returns the associated skeleton source, if there is one.
+   *
+   * This only makes sense if volumeType === VolumeType.SEGMENTATION.
+   */
+  getSkeletonSource?: () => Promise<SkeletonSource|null> | SkeletonSource | null;
 
   /**
    * Returns the associated chunked graph url, if there is one.
    *
    * This only makes sense if volumeType === VolumeType.SEGMENTATION.
    */
+
   getChunkedGraphUrl?: () => string | null;
   getChunkedGraphSources?: (options: ChunkedGraphSourceOptions, rootSegments: Uint64Set) => ChunkedGraphChunkSource[][] | null;
-
-  /**
-   * Returns the associated skeleton source, if there is one.
-   *
-   * This only makes sense if volumeType === VolumeType.SEGMENTATION.
-   */
-  getSkeletonSource?: () => SkeletonSource | null;
-=======
-  getMeshSource: () => Promise<MeshSource|SkeletonSource|null>| MeshSource | SkeletonSource | null;
->>>>>>> be71030f
 }