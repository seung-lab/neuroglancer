--- conflicted
+++ resolved
@@ -83,15 +83,11 @@
     return this.graphurl;
   }
 
-<<<<<<< HEAD
   get renderRatioLimit() {
     return RENDER_RATIO_LIMIT;
   }
 
-  async getRoot(selection: SegmentSelection): Promise<Uint64> {
-=======
   async getRoot(selection: SegmentSelection, timestamp?: string): Promise<Uint64> {
->>>>>>> 88b6a52d
     const {url} = this;
     if (url === '') {
       return Promise.resolve(selection.segmentId);
