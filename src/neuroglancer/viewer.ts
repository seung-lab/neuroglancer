--- conflicted
+++ resolved
@@ -62,11 +62,7 @@
 import {TrackableScaleBarOptions} from 'neuroglancer/widget/scale_bar';
 import {makeTextIconButton} from 'neuroglancer/widget/text_icon_button';
 import {RPC} from 'neuroglancer/worker_rpc';
-<<<<<<< HEAD
-
 import {findWhatsNew, WhatsNewDialog} from './whats_new/whats_new';
-=======
->>>>>>> 00f3c9b6
 
 require('./viewer.css');
 require('neuroglancer/noselect.css');
@@ -104,12 +100,8 @@
 
 const viewerUiControlOptionKeys: (keyof ViewerUIControlConfiguration)[] = [
   'showHelpButton', 'showEditStateButton', 'showLayerPanel', 'showLocation',
-<<<<<<< HEAD
   'showAnnotationToolStatus', 'showJsonPostButton', 'showUserPreferencesButton',
-  'showUserWhatsNewButton'
-=======
-  'showAnnotationToolStatus', 'showJsonPostButton', 'showUserPreferencesButton', 'showBugButton'
->>>>>>> 00f3c9b6
+  'showUserWhatsNewButton', 'showBugButton'
 ];
 
 const viewerOptionKeys: (keyof ViewerUIOptions)[] =
@@ -156,11 +148,8 @@
   showAnnotationToolStatus: boolean;
   showJsonPostButton: boolean;
   showUserPreferencesButton: boolean;
-<<<<<<< HEAD
   showUserWhatsNewButton: boolean;
-=======
   showBugButton: boolean;
->>>>>>> 00f3c9b6
 }
 
 export interface ViewerOptions extends ViewerUIOptions, VisibilityPrioritySpecification {
@@ -423,10 +412,7 @@
     const maybeAddOrRemoveAnnotationShortcuts = this.annotationShortcutControllerFactory();
     this.registerDisposer(
         this.selectedLayer.changed.add(() => maybeAddOrRemoveAnnotationShortcuts()));
-<<<<<<< HEAD
     findWhatsNew(this);
-=======
->>>>>>> 00f3c9b6
   }
 
   private updateShowBorders() {
@@ -520,14 +506,15 @@
     }
 
     {
-<<<<<<< HEAD
       const button = makeTextIconButton('!', `What's New`);
       this.registerEventListener(button, 'click', () => {
         this.showWhatsNewDialog();
       });
       this.registerDisposer(new ElementVisibilityFromTrackableBoolean(
           this.uiControlVisibility.showUserWhatsNewButton, button));
-=======
+    }
+
+    {
       const button = makeTextIconButton('🐞', 'Feedback');
       this.registerEventListener(button, 'click', async () => {
         this.display.draw();
@@ -537,7 +524,6 @@
       });
       this.registerDisposer(new ElementVisibilityFromTrackableBoolean(
           this.uiControlVisibility.showBugButton, button));
->>>>>>> 00f3c9b6
       topRow.appendChild(button);
     }
 
@@ -723,13 +709,10 @@
             errorPrefix: `Error retrieving state: `,
           });
     }
-<<<<<<< HEAD
-=======
   }
 
   showReportDialog(image: string) {
     new UserReportDialog(this, image);
->>>>>>> 00f3c9b6
   }
 
   promptJsonStateServer(message: string): void {
