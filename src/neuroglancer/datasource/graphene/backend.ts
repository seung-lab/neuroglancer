/**
 * @license
 * Copyright 2019 The Neuroglancer Authors
 * Licensed under the Apache License, Version 2.0 (the "License");
 * you may not use this file except in compliance with the License.
 * You may obtain a copy of the License at
 *
 *      http://www.apache.org/licenses/LICENSE-2.0
 *
 * Unless required by applicable law or agreed to in writing, software
 * distributed under the License is distributed on an "AS IS" BASIS,
 * WITHOUT WARRANTIES OR CONDITIONS OF ANY KIND, either express or implied.
 * See the License for the specific language governing permissions and
 * limitations under the License.
 */

import {decodeGzip} from 'neuroglancer/async_computation/decode_gzip_request';
import {requestAsyncComputation} from 'neuroglancer/async_computation/request';
import {authFetch as cancellableFetchOk, responseIdentity} from 'neuroglancer/authentication/backend';
import {Chunk, ChunkManager, WithParameters} from 'neuroglancer/chunk_manager/backend';
import {GenericSharedDataSource} from 'neuroglancer/chunk_manager/generic_file_source';
import {ChunkedGraphSourceParameters, DataEncoding, MeshSourceParameters, ShardingParameters, SkeletonSourceParameters, VolumeChunkEncoding, VolumeChunkSourceParameters} from 'neuroglancer/datasource/graphene/base';
import {assignMeshFragmentData, decodeJsonManifestChunk, decodeTriangleVertexPositionsAndIndices, decodeTriangleVertexPositionsAndIndicesDraco, FragmentChunk, ManifestChunk, MeshSource} from 'neuroglancer/mesh/backend';
import {SkeletonChunk, SkeletonSource} from 'neuroglancer/skeleton/backend';
import {decodeSkeletonChunk} from 'neuroglancer/skeleton/decode_precomputed_skeleton';
import {ChunkDecoder} from 'neuroglancer/sliceview/backend_chunk_decoders';
import {decodeCompressedSegmentationChunk} from 'neuroglancer/sliceview/backend_chunk_decoders/compressed_segmentation';
import {decodeJpegChunk} from 'neuroglancer/sliceview/backend_chunk_decoders/jpeg';
import {decodeRawChunk} from 'neuroglancer/sliceview/backend_chunk_decoders/raw';
import {ChunkedGraphChunk, ChunkedGraphChunkSource, decodeSupervoxelArray} from 'neuroglancer/sliceview/chunked_graph/backend';
import {VolumeChunk, VolumeChunkSource} from 'neuroglancer/sliceview/volume/backend';
import {fetchHttpByteRange} from 'neuroglancer/util/byte_range_http_requests';
import {CancellationToken} from 'neuroglancer/util/cancellation';
import {Borrowed} from 'neuroglancer/util/disposable';
import {convertEndian32, Endianness} from 'neuroglancer/util/endian';
// import {murmurHash3_x86_128Hash64Bits} from 'neuroglancer/util/hash';
import {responseArrayBuffer, responseJson} from 'neuroglancer/util/http_request';
import {stableStringify} from 'neuroglancer/util/json';
import {Uint64} from 'neuroglancer/util/uint64';
import {registerPromiseRPC, registerSharedObject, RPCPromise} from 'neuroglancer/worker_rpc';
import {GRAPHENE_MANIFEST_REFRESH_PROMISE} from 'neuroglancer/datasource/graphene/base';

const DracoLoader = require('dracoloader');

// const shardingHashFunctions: Map<ShardingHashFunction, (out: Uint64) => void> = new Map([
//   [
//     ShardingHashFunction.MURMURHASH3_X86_128,
//     (out) => {
//       murmurHash3_x86_128Hash64Bits(out, 0, out.low, out.high);
//     }
//   ],
//   [ShardingHashFunction.IDENTITY, (_out) => {}],
// ]);

interface ShardInfo {
  shardUrl: string;
  offset: Uint64;
}

interface DecodedMinishardIndex {
  data: Uint32Array;
  shardUrl: string;
}

interface MinishardIndexSource extends GenericSharedDataSource<string, DecodedMinishardIndex> {
  sharding: ShardingParameters;
}

function getMinishardIndexDataSource(
    chunkManager: Borrowed<ChunkManager>,
    parameters: {url: string, sharding: ShardingParameters|undefined, layer:number}): MinishardIndexSource|
    undefined {
  const {url, sharding, layer} = parameters;
  if (sharding === undefined) return undefined;
  const source =
      GenericSharedDataSource.get<string, DecodedMinishardIndex>(
          chunkManager, stableStringify({type: 'graphene:shardedDataSource', url, sharding}), {
            download: async function(
              shardFileAndMiniShard: string, cancellationToken: CancellationToken) {
              const parts = shardFileAndMiniShard.split(':');
              const shardFile = parts[0];
              const miniShard: Uint64 = Uint64.parseString(parts[1]);
              const shardUrl = `${url}/initial/${layer}/${shardFile}`;
              // Retrive miniShard index start/end offsets.

              const shardIndexSize = new Uint64(16);
              Uint64.lshift(shardIndexSize, shardIndexSize, sharding.minishardBits);

              // Multiply miniShard by 16.
              const shardIndexStart = Uint64.lshift(new Uint64(), miniShard, 4);
              const shardIndexEnd = Uint64.addUint32(new Uint64(), shardIndexStart, 16);
              const shardIndexResponse = await fetchHttpByteRange(
                  shardUrl, shardIndexStart, shardIndexEnd, cancellationToken);
              if (shardIndexResponse.byteLength !== 16) {
                throw new Error(`Failed to retrieve miniShard offset`);
              }
              const shardIndexDv = new DataView(shardIndexResponse);
              const minishardStartOffset = new Uint64(
                  shardIndexDv.getUint32(0, /*littleEndian=*/true),
                  shardIndexDv.getUint32(4, /*littleEndian=*/true));
              const minishardEndOffset = new Uint64(
                  shardIndexDv.getUint32(8, /*littleEndian=*/true),
                  shardIndexDv.getUint32(12, /*littleEndian=*/true));
              if (Uint64.equal(minishardStartOffset, minishardEndOffset)) {
                throw new Error('Object not found')
              }
              // The start/end offsets in the shard index are relative to the end of the shard
              // index.
              Uint64.add(minishardStartOffset, minishardStartOffset, shardIndexSize);
              Uint64.add(minishardEndOffset, minishardEndOffset, shardIndexSize);

              let minishardIndexResponse = await fetchHttpByteRange(
                  shardUrl, minishardStartOffset, minishardEndOffset, cancellationToken);
              if (sharding.minishardIndexEncoding === DataEncoding.GZIP) {
                minishardIndexResponse =
                    (await requestAsyncComputation(
                         decodeGzip, cancellationToken, [minishardIndexResponse],
                         new Uint8Array(minishardIndexResponse)))
                        .buffer;
              }
              if ((minishardIndexResponse.byteLength % 24) !== 0) {
                throw new Error(
                    `Invalid miniShard index length: ${minishardIndexResponse.byteLength}`);
              }
              const minishardIndex = new Uint32Array(minishardIndexResponse);
              convertEndian32(minishardIndex, Endianness.LITTLE);

              const minishardIndexSize = minishardIndex.byteLength / 24;
              let prevEntryKeyLow = 0, prevEntryKeyHigh = 0;
              // Offsets in the miniShard index are relative to the end of the shard index.
              let prevStartLow = shardIndexSize.low, prevStartHigh = shardIndexSize.high;
              for (let i = 0; i < minishardIndexSize; ++i) {
                let entryKeyLow = prevEntryKeyLow + minishardIndex[i * 2];
                let entryKeyHigh = prevEntryKeyHigh + minishardIndex[i * 2 + 1];
                if (entryKeyLow >= 4294967296) {
                  entryKeyLow -= 4294967296;
                  entryKeyHigh += 1;
                }
                prevEntryKeyLow = minishardIndex[i * 2] = entryKeyLow;
                prevEntryKeyHigh = minishardIndex[i * 2 + 1] = entryKeyHigh;
                let startLow = prevStartLow + minishardIndex[(minishardIndexSize + i) * 2];
                let startHigh = prevStartHigh + minishardIndex[(minishardIndexSize + i) * 2 + 1];
                if (startLow >= 4294967296) {
                  startLow -= 4294967296;
                  startHigh += 1;
                }
                minishardIndex[(minishardIndexSize + i) * 2] = startLow;
                minishardIndex[(minishardIndexSize + i) * 2 + 1] = startHigh;
                const sizeLow = minishardIndex[(2 * minishardIndexSize + i) * 2];
                const sizeHigh = minishardIndex[(2 * minishardIndexSize + i) * 2 + 1];
                let endLow = startLow + sizeLow;
                let endHigh = startHigh + sizeHigh;
                if (endLow >= 4294967296) {
                  endLow -= 4294967296;
                  endHigh += 1;
                }
                prevStartLow = endLow;
                prevStartHigh = endHigh;
                minishardIndex[(2 * minishardIndexSize + i) * 2] = endLow;
                minishardIndex[(2 * minishardIndexSize + i) * 2 + 1] = endHigh;
              }
              return {data: {data: minishardIndex, shardUrl}, size: minishardIndex.byteLength};
            },
            encodeKey: (key: string) => key,
            sourceQueueLevel: 1,
          }) as MinishardIndexSource;
  source.sharding = sharding;
  return source;
}

function getGrapheneMinishardIndexDataSources(
  chunkManager: Borrowed<ChunkManager>,
  parameters: {url: string, sharding: Array<ShardingParameters>|undefined}): Array<MinishardIndexSource>|
  undefined {
  const {url, sharding} = parameters;
  if (sharding === undefined) return undefined;
  const sources = new Array<MinishardIndexSource>();
  for (const index in sharding)
  {
    const layer = Number(index);
     sources[layer] = getMinishardIndexDataSource(
       chunkManager, {url: url, sharding: sharding[layer], layer:layer})!;
<<<<<<< HEAD
  }
=======
  }  
>>>>>>> 91227b5f
  return sources;
}

function findMinishardEntry(minishardIndex: DecodedMinishardIndex, key: Uint64) {
  const minishardIndexData = minishardIndex.data;
  const minishardIndexSize = minishardIndexData.length / 6;
  const keyLow = key.low, keyHigh = key.high;
  for (let i = 0; i < minishardIndexSize; ++i) {
    if (minishardIndexData[i * 2] !== keyLow || minishardIndexData[i * 2 + 1] !== keyHigh) {
      continue;
    }
    const startOffset = new Uint64(
        minishardIndexData[(minishardIndexSize + i) * 2],
        minishardIndexData[(minishardIndexSize + i) * 2 + 1]);
    const endOffset = new Uint64(
        minishardIndexData[(2 * minishardIndexSize + i) * 2],
        minishardIndexData[(2 * minishardIndexSize + i) * 2 + 1]);
    return {startOffset, endOffset};
  }
  throw new Error(`Object not found in minishard: ${key}`);
}

async function getShardedData(
    minishardIndexSource: MinishardIndexSource, chunk: Chunk, key: Uint64,
    cancellationToken: CancellationToken): Promise<{shardInfo: ShardInfo, data: ArrayBuffer}> {
  const parts = (chunk as FragmentChunk).fragmentId!.split(':');
  const getPriority = () => ({priorityTier: chunk.priorityTier, priority: chunk.priority});
  const minishardIndex =
      await minishardIndexSource.getData(`${parts[3]}:${parts[4]}`, getPriority, cancellationToken);
  const {startOffset, endOffset} = findMinishardEntry(minishardIndex, key);
  let data =
      await fetchHttpByteRange(minishardIndex.shardUrl, startOffset, endOffset, cancellationToken);
  if (minishardIndexSource.sharding.dataEncoding === DataEncoding.GZIP) {
    data =
        (await requestAsyncComputation(decodeGzip, cancellationToken, [data], new Uint8Array(data)))
            .buffer;
  }
  return {data, shardInfo: {shardUrl: minishardIndex.shardUrl, offset: startOffset}};
}


const chunkDecoders = new Map<VolumeChunkEncoding, ChunkDecoder>();
chunkDecoders.set(VolumeChunkEncoding.RAW, decodeRawChunk);
chunkDecoders.set(VolumeChunkEncoding.JPEG, decodeJpegChunk);
chunkDecoders.set(VolumeChunkEncoding.COMPRESSED_SEGMENTATION, decodeCompressedSegmentationChunk);

@registerSharedObject() export class GrapheneVolumeChunkSource extends
(WithParameters(VolumeChunkSource, VolumeChunkSourceParameters)) {
  chunkDecoder = chunkDecoders.get(this.parameters.encoding)!;
  async download(chunk: VolumeChunk, cancellationToken: CancellationToken) {
    const {parameters} = this;
    let url: string;
    {
      // chunkPosition must not be captured, since it will be invalidated by the next call to
      // computeChunkBounds.
      let chunkPosition = this.computeChunkBounds(chunk);
      let chunkDataSize = chunk.chunkDataSize!;
      url = `${parameters.url}/${chunkPosition[0]}-${chunkPosition[0] + chunkDataSize[0]}_` +
          `${chunkPosition[1]}-${chunkPosition[1] + chunkDataSize[1]}_` +
          `${chunkPosition[2]}-${chunkPosition[2] + chunkDataSize[2]}`;
    }
    const response = await cancellableFetchOk(url, {}, responseArrayBuffer, cancellationToken);
    await this.chunkDecoder(chunk, cancellationToken, response);
  }
}

export function decodeChunkedGraphChunk(
    chunk: ChunkedGraphChunk, rootObjectKey: string, response: Response) {
  return decodeSupervoxelArray(chunk, rootObjectKey, response);
}

@registerSharedObject() export class GrapheneChunkedGraphChunkSource extends
(WithParameters(ChunkedGraphChunkSource, ChunkedGraphSourceParameters)) {
  async download(chunk: ChunkedGraphChunk, cancellationToken: CancellationToken) {
    let {parameters} = this;
    let chunkPosition = this.computeChunkBounds(chunk);
    let chunkDataSize = chunk.chunkDataSize!;
    let bounds = `${chunkPosition[0]}-${chunkPosition[0] + chunkDataSize[0]}_` +
        `${chunkPosition[1]}-${chunkPosition[1] + chunkDataSize[1]}_` +
        `${chunkPosition[2]}-${chunkPosition[2] + chunkDataSize[2]}`;

    let promises = Array<Promise<any>>();
    let promise: Promise<any>;

    for (const [key, val] of chunk.mappings!.entries()) {
      if (val === null) {
        promise = cancellableFetchOk(
            `${parameters.url}/${key}/leaves?int64_as_str=1&bounds=${bounds}`, {}, responseIdentity,
            cancellationToken, false);
        promises.push(this.withErrorMessage(
                              promise, `Fetching leaves of segment ${key} in region ${bounds}: `)
                          .then(res => decodeChunkedGraphChunk(chunk, key, res))
                          .catch(err => console.error(err)));
      }
    }
    await Promise.all(promises);
  }

  async withErrorMessage(promise: Promise<Response>, errorPrefix: string): Promise<Response> {
    const response = await promise;
    if (response.ok) {
      return response;
    } else {
      let msg: string;
      try {
        msg = (await response.json())['message'];
      } catch {
        msg = await response.text();
      }
      throw new Error(`[${response.status}] ${errorPrefix}${msg}`);
    }
  }
}

export function decodeManifestChunk(chunk: ManifestChunk, response: any) {
  return decodeJsonManifestChunk(chunk, response, 'fragments');
}

export function decodeFragmentChunk(chunk: FragmentChunk, response: ArrayBuffer) {
  let dv = new DataView(response);
  let numVertices = dv.getUint32(0, true);
  assignMeshFragmentData(
      chunk,
      decodeTriangleVertexPositionsAndIndices(
          response, Endianness.LITTLE, /*vertexByteOffset=*/4, numVertices));
}

export function decodeDracoFragmentChunk(
    chunk: FragmentChunk, response: ArrayBuffer, decoderModule: any) {
  assignMeshFragmentData(
      chunk, decodeTriangleVertexPositionsAndIndicesDraco(response, decoderModule));
}

// @registerSharedObject() export class GrapheneMeshSource extends
// (WithParameters(MeshSource, MeshSourceParameters)) {
//   download(chunk: ManifestChunk, cancellationToken: CancellationToken) {
//     const {parameters} = this;
//     return cancellableFetchOk(
//                `${parameters.manifestUrl}/manifest/${chunk.objectId}:${parameters.lod}?verify=True`,
//                {}, responseJson, cancellationToken)
//         .then(response => decodeManifestChunk(chunk, response));
//   }

//   downloadFragment(chunk: FragmentChunk, cancellationToken: CancellationToken) {
//     const {parameters} = this;
//     let fragmentDownloadPromise;
//     if (parameters.sharding){
//       if (chunk.fragmentId && chunk.fragmentId.charAt(0) === '~'){
//         let parts = chunk.fragmentId.substr(1).split(':');
//         let startOffset: Uint64|number, endOffset: Uint64|number;
//         startOffset = Number(parts[1]);
//         endOffset = startOffset+Number(parts[2]);
//         fragmentDownloadPromise = fetchHttpByteRange(
//           `${parameters.fragmentUrl}/initial/${parts[0]}`,
//           startOffset,
//           endOffset,
//           cancellationToken
//         );        
//       }
//       else {
//         fragmentDownloadPromise = cancellableFetchOk(
//           `${parameters.fragmentUrl}/dynamic/${chunk.fragmentId}`, {}, responseArrayBuffer,
//           cancellationToken);  
//       }
//     } else {
//       fragmentDownloadPromise = cancellableFetchOk(
//         `${parameters.fragmentUrl}/${chunk.fragmentId}`, {}, responseArrayBuffer,
//         cancellationToken);
//     }

//     const dracoModulePromise = DracoLoader.default;
//     const readyToDecode = Promise.all([fragmentDownloadPromise, dracoModulePromise]);
//     return readyToDecode.then(
//         response => {
//           try {
//             decodeDracoFragmentChunk(chunk, response[0], response[1].decoderModule);
//           } catch (err) {
//             if (err instanceof TypeError) {
//               // not a draco mesh
//               decodeFragmentChunk(chunk, response[0]);
//             }
//           }
//         },
//         error => {
//           Promise.reject(error);
//         });
//   }
// }


async function getUnverifiedFragmentPromise(
  chunk: FragmentChunk,
  parameters: MeshSourceParameters,
  minishardIndexSources: MinishardIndexSource[],
  cancellationToken: CancellationToken) {
  if (chunk.fragmentId && chunk.fragmentId.charAt(0) === '~'){
    let parts = chunk.fragmentId.substr(1).split(':');
    let objectId = Uint64.parseString(parts[0]);
    let layer = Number(parts[1]);
    let data: ArrayBuffer;
    ({data} =
      await getShardedData(minishardIndexSources[layer]!, chunk, objectId, cancellationToken));
    return Promise.resolve(data);
  }
  return cancellableFetchOk(
    `${parameters.fragmentUrl}/dynamic/${chunk.fragmentId}`, {}, responseArrayBuffer,
    cancellationToken);
}


function getVerifiedFragmentPromise(
  chunk: FragmentChunk,
  parameters: MeshSourceParameters,
  cancellationToken: CancellationToken) {
  if (chunk.fragmentId && chunk.fragmentId.charAt(0) === '~') {
    let parts = chunk.fragmentId.substr(1).split(':');
    let startOffset: Uint64|number, endOffset: Uint64|number;
    startOffset = Number(parts[1]);
    endOffset = startOffset+Number(parts[2]);
    return fetchHttpByteRange(
      `${parameters.fragmentUrl}/initial/${parts[0]}`,
      startOffset,
      endOffset,
      cancellationToken
    );        
  }
  return cancellableFetchOk(
    `${parameters.fragmentUrl}/dynamic/${chunk.fragmentId}`, {}, responseArrayBuffer,
    cancellationToken);
}


function getFragmentDownloadPromise(
  chunk: FragmentChunk,
  parameters: MeshSourceParameters,
  minishardIndexSources: MinishardIndexSource[],
  cancellationToken: CancellationToken
) {
  let fragmentDownloadPromise;
  if (parameters.sharding){
    if (chunk.verifyFragment !== undefined && !chunk.verifyFragment) {
      // Download shard fragments without verification
      fragmentDownloadPromise =
        getUnverifiedFragmentPromise(chunk, parameters, minishardIndexSources, cancellationToken);
    }
    else {
      // Download shard fragments with verification (response contains size and offset)
      fragmentDownloadPromise = getVerifiedFragmentPromise(chunk, parameters, cancellationToken);
    }
  } else {
    fragmentDownloadPromise = cancellableFetchOk(
      `${parameters.fragmentUrl}/${chunk.fragmentId}`, {}, responseArrayBuffer,
      cancellationToken);
  }
  return fragmentDownloadPromise;
}

@registerSharedObject() //
export class GrapheneMeshSource extends
(WithParameters(MeshSource, MeshSourceParameters)) {
  protected minishardIndexSources: MinishardIndexSource[];
  async download(chunk: ManifestChunk, cancellationToken: CancellationToken) {
        const {parameters} = this;
        let url = `${parameters.manifestUrl}/manifest/`;
        let manifestUrl = `${url}/${chunk.objectId}:${parameters.lod}?verify=1&prepend_seg_ids=1`;
        if (chunk.verifyFragments !== undefined && chunk.verifyFragments == false) {
          manifestUrl = `${url}/${chunk.objectId}:${parameters.lod}?verify=0`;
          this.minishardIndexSources = getGrapheneMinishardIndexDataSources(
            this.chunkManager, {url: parameters.fragmentUrl, sharding: parameters.sharding})!;
        }
        await cancellableFetchOk(manifestUrl, {}, responseJson, cancellationToken)
            .then(response => decodeManifestChunk(chunk, response));
      }      

  async downloadFragment(chunk: FragmentChunk, cancellationToken: CancellationToken) {
    const {parameters, minishardIndexSources} = this;
    const fragmentDownloadPromise = getFragmentDownloadPromise(
      chunk, parameters, minishardIndexSources, cancellationToken
    );

<<<<<<< HEAD
  downloadFragment(chunk: FragmentChunk, cancellationToken: CancellationToken) {
    const {parameters} = this;
    let fragmentDownloadPromise;
    if (parameters.sharded){
      if (chunk.fragmentId && chunk.fragmentId.charAt(0) === '~'){
        let parts = chunk.fragmentId.substr(1).split(':');
        let startOffset: Uint64|number, endOffset: Uint64|number;
        startOffset = Number(parts[1]);
        endOffset = startOffset+Number(parts[2]);
        fragmentDownloadPromise = fetchHttpByteRange(
          `${parameters.fragmentUrl}/initial/${parts[0]}`,
          startOffset,
          endOffset,
          cancellationToken
        );
      }
      else {
        fragmentDownloadPromise = cancellableFetchOk(
          `${parameters.fragmentUrl}/dynamic/${chunk.fragmentId}`, {}, responseArrayBuffer,
          cancellationToken);
      }
    } else {
      fragmentDownloadPromise = cancellableFetchOk(
        `${parameters.fragmentUrl}/${chunk.fragmentId}`, {}, responseArrayBuffer,
        cancellationToken);
    }


    const dracoModulePromise = DracoLoader.default;
    const readyToDecode = Promise.all([fragmentDownloadPromise, dracoModulePromise]);
    return readyToDecode.then(
        response => {
          try {
            decodeDracoFragmentChunk(chunk, response[0], response[1].decoderModule);
          } catch (err) {
            if (err instanceof TypeError) {
              // not a draco mesh
              decodeFragmentChunk(chunk, response[0]);
            }
          }
        },
        error => {
          Promise.reject(error);
        });
  }
}



// @registerSharedObject() //
// export class GrapheneShardedMeshSource extends
// (WithParameters(MeshSource, MeshSourceParameters)) {
//   download(chunk: ManifestChunk, cancellationToken: CancellationToken) {
//     const {parameters} = this;
//     return cancellableFetchOk(
//                `${parameters.manifestUrl}/manifest/${chunk.objectId}:${parameters.lod}?verify=True`,
//                {}, responseJson, cancellationToken)
//         .then(response => decodeManifestChunk(chunk, response));
//   }

//   downloadFragment(chunk: FragmentChunk, cancellationToken: CancellationToken) {
//     const {parameters} = this;
//     let fragmentDownloadPromise;
//     if (parameters.sharding){
//       if (chunk.fragmentId && chunk.fragmentId.charAt(0) === '~'){
//         let parts = chunk.fragmentId.substr(1).split(':');
//         let startOffset: Uint64|number, endOffset: Uint64|number;
//         startOffset = Number(parts[1]);
//         endOffset = startOffset+Number(parts[2]);
//         fragmentDownloadPromise = fetchHttpByteRange(
//           `${parameters.fragmentUrl}/initial/${parts[0]}`,
//           startOffset,
//           endOffset,
//           cancellationToken
//         );
//       }
//       else {
//         fragmentDownloadPromise = cancellableFetchOk(
//           `${parameters.fragmentUrl}/dynamic/${chunk.fragmentId}`, {}, responseArrayBuffer,
//           cancellationToken);
//       }
//     } else {
//       fragmentDownloadPromise = cancellableFetchOk(
//         `${parameters.fragmentUrl}/${chunk.fragmentId}`, {}, responseArrayBuffer,
//         cancellationToken);
//     }

//     const dracoModulePromise = DracoLoader.default;
//     const readyToDecode = Promise.all([fragmentDownloadPromise, dracoModulePromise]);
//     return readyToDecode.then(
//         response => {
//           try {
//             decodeDracoFragmentChunk(chunk, response[0], response[1].decoderModule);
//           } catch (err) {
//             if (err instanceof TypeError) {
//               // not a draco mesh
//               decodeFragmentChunk(chunk, response[0]);
//             }
//           }
//         },
//         error => {
//           Promise.reject(error);
//         });
//   }
// }


async function getUnverifiedFragmentPromise(
  chunk: FragmentChunk,
  parameters: MeshSourceParameters,
  minishardIndexSources: MinishardIndexSource[],
  cancellationToken: CancellationToken) {
  if (chunk.fragmentId && chunk.fragmentId.charAt(0) === '~'){
    let parts = chunk.fragmentId.substr(1).split(':');
    let objectId = Uint64.parseString(parts[0]);
    let layer = Number(parts[1]);
    let data: ArrayBuffer;
    ({data} =
      await getShardedData(minishardIndexSources[layer]!, chunk, objectId, cancellationToken));
    return Promise.resolve(data);
  }
  return cancellableFetchOk(
    `${parameters.fragmentUrl}/dynamic/${chunk.fragmentId}`, {}, responseArrayBuffer,
    cancellationToken);
}


function getVerifiedFragmentPromise(
  chunk: FragmentChunk,
  parameters: MeshSourceParameters,
  cancellationToken: CancellationToken) {
  if (chunk.fragmentId && chunk.fragmentId.charAt(0) === '~') {
    let parts = chunk.fragmentId.substr(1).split(':');
    let startOffset: Uint64|number, endOffset: Uint64|number;
    startOffset = Number(parts[1]);
    endOffset = startOffset+Number(parts[2]);
    return fetchHttpByteRange(
      `${parameters.fragmentUrl}/initial/${parts[0]}`,
      startOffset,
      endOffset,
      cancellationToken
    );
  }
  return cancellableFetchOk(
    `${parameters.fragmentUrl}/dynamic/${chunk.fragmentId}`, {}, responseArrayBuffer,
    cancellationToken);
}


function getFragmentDownloadPromise(
  chunk: FragmentChunk,
  parameters: MeshSourceParameters,
  minishardIndexSources: MinishardIndexSource[],
  cancellationToken: CancellationToken
) {
  let fragmentDownloadPromise;
  if (parameters.sharding){
    if (chunk.verifyFragment !== undefined && !chunk.verifyFragment) {
      // Download shard fragments without verification
      fragmentDownloadPromise =
        getUnverifiedFragmentPromise(chunk, parameters, minishardIndexSources, cancellationToken);
    }
    else {
      // Download shard fragments with verification (response contains size and offset)
      fragmentDownloadPromise = getVerifiedFragmentPromise(chunk, parameters, cancellationToken);
    }
  } else {
    fragmentDownloadPromise = cancellableFetchOk(
      `${parameters.fragmentUrl}/${chunk.fragmentId}`, {}, responseArrayBuffer,
      cancellationToken);
  }
  return fragmentDownloadPromise;
}

@registerSharedObject() //
export class GrapheneMeshSource extends
(WithParameters(MeshSource, MeshSourceParameters)) {
  protected minishardIndexSources: MinishardIndexSource[];
  async download(chunk: ManifestChunk, cancellationToken: CancellationToken) {
        const {parameters} = this;
        let url = `${parameters.manifestUrl}/manifest/`;
        let manifestUrl = `${url}/${chunk.objectId}:${parameters.lod}?verify=1&prepend_seg_ids=1`;
        if (chunk.verifyFragments !== undefined && chunk.verifyFragments == false) {
          manifestUrl = `${url}/${chunk.objectId}:${parameters.lod}?verify=0`;
          this.minishardIndexSources = getGrapheneMinishardIndexDataSources(
            this.chunkManager, {url: parameters.fragmentUrl, sharding: parameters.sharding})!;
        }
        await cancellableFetchOk(manifestUrl, {}, responseJson, cancellationToken)
            .then(response => decodeManifestChunk(chunk, response));
      }

  async downloadFragment(chunk: FragmentChunk, cancellationToken: CancellationToken) {
    const {minishardIndexSources} = this;
    const {parameters} = this;
    const {manifestChunk} = chunk;
    let fragmentDownloadPromise;
    let parts = chunk.fragmentId!.substr(1).split(':');
    let layer = Number(parts[1]);
    let objectId = Uint64.parseString(parts[0]);
    let data: ArrayBuffer;
    let shardInfo: ShardInfo;
    ({data, shardInfo: shardInfo} =
      await getShardedData(minishardIndexSources[layer]!, chunk, objectId, layer, cancellationToken));
    console.log(data);
    console.log(shardInfo);
    // await decodeMultiscaleManifestChunk(chunk, data);

    let startOffset: Uint64|number, endOffset: Uint64|number;
    startOffset = Number(parts[1]);
    endOffset = startOffset+Number(parts[2]);
    fragmentDownloadPromise = fetchHttpByteRange(
      `${parameters.fragmentUrl}/initial/${parts[0]}`,
      startOffset,
      endOffset,
      cancellationToken
    );
=======
>>>>>>> 91227b5f
    const dracoModulePromise = DracoLoader.default;
    const readyToDecode = Promise.all([fragmentDownloadPromise, dracoModulePromise]);
    return readyToDecode.then(
        response => {
          try {
            decodeDracoFragmentChunk(chunk, response[0], response[1].decoderModule);
          } catch (err) {
            if (err instanceof TypeError) {
              // not a draco mesh
              decodeFragmentChunk(chunk, response[0]);
            }
          }
        },
        error => {
          Promise.reject(error);
        });
  }
}



@registerSharedObject() //
export class GrapheneSkeletonSource extends
(WithParameters(SkeletonSource, SkeletonSourceParameters)) {
  private minishardIndexSource = getMinishardIndexDataSource(
      this.chunkManager, {url: this.parameters.url, sharding: this.parameters.metadata.sharding, layer:0});
  async download(chunk: SkeletonChunk, cancellationToken: CancellationToken) {
    const {minishardIndexSource, parameters} = this;
    let response: ArrayBuffer;
    if (minishardIndexSource === undefined) {
      response = await cancellableFetchOk(
          `${parameters.url}/${chunk.objectId}`, {}, responseArrayBuffer, cancellationToken);
    } else {
      response =
          (await getShardedData(minishardIndexSource, chunk, chunk.objectId, cancellationToken))
              .data;
    }
    decodeSkeletonChunk(chunk, response, parameters.metadata.vertexAttributes);
  }
}

registerPromiseRPC(GRAPHENE_MANIFEST_REFRESH_PROMISE, function(x, cancellationToken): RPCPromise<any> {
  let obj = <GrapheneMeshSource>this.get(x['rpcId']);
  let manifestChunk = obj.getChunk(Uint64.parseString(x['segment']));
  return obj.download(manifestChunk, cancellationToken)
    .then(() => {
      manifestChunk.downloadSucceeded();
      return {value: JSON.stringify(new Response())};
    }) as RPCPromise<any>;
});<|MERGE_RESOLUTION|>--- conflicted
+++ resolved
@@ -180,11 +180,7 @@
     const layer = Number(index);
      sources[layer] = getMinishardIndexDataSource(
        chunkManager, {url: url, sharding: sharding[layer], layer:layer})!;
-<<<<<<< HEAD
-  }
-=======
-  }  
->>>>>>> 91227b5f
+  }
   return sources;
 }
 
@@ -319,204 +315,6 @@
 }
 
 // @registerSharedObject() export class GrapheneMeshSource extends
-// (WithParameters(MeshSource, MeshSourceParameters)) {
-//   download(chunk: ManifestChunk, cancellationToken: CancellationToken) {
-//     const {parameters} = this;
-//     return cancellableFetchOk(
-//                `${parameters.manifestUrl}/manifest/${chunk.objectId}:${parameters.lod}?verify=True`,
-//                {}, responseJson, cancellationToken)
-//         .then(response => decodeManifestChunk(chunk, response));
-//   }
-
-//   downloadFragment(chunk: FragmentChunk, cancellationToken: CancellationToken) {
-//     const {parameters} = this;
-//     let fragmentDownloadPromise;
-//     if (parameters.sharding){
-//       if (chunk.fragmentId && chunk.fragmentId.charAt(0) === '~'){
-//         let parts = chunk.fragmentId.substr(1).split(':');
-//         let startOffset: Uint64|number, endOffset: Uint64|number;
-//         startOffset = Number(parts[1]);
-//         endOffset = startOffset+Number(parts[2]);
-//         fragmentDownloadPromise = fetchHttpByteRange(
-//           `${parameters.fragmentUrl}/initial/${parts[0]}`,
-//           startOffset,
-//           endOffset,
-//           cancellationToken
-//         );        
-//       }
-//       else {
-//         fragmentDownloadPromise = cancellableFetchOk(
-//           `${parameters.fragmentUrl}/dynamic/${chunk.fragmentId}`, {}, responseArrayBuffer,
-//           cancellationToken);  
-//       }
-//     } else {
-//       fragmentDownloadPromise = cancellableFetchOk(
-//         `${parameters.fragmentUrl}/${chunk.fragmentId}`, {}, responseArrayBuffer,
-//         cancellationToken);
-//     }
-
-//     const dracoModulePromise = DracoLoader.default;
-//     const readyToDecode = Promise.all([fragmentDownloadPromise, dracoModulePromise]);
-//     return readyToDecode.then(
-//         response => {
-//           try {
-//             decodeDracoFragmentChunk(chunk, response[0], response[1].decoderModule);
-//           } catch (err) {
-//             if (err instanceof TypeError) {
-//               // not a draco mesh
-//               decodeFragmentChunk(chunk, response[0]);
-//             }
-//           }
-//         },
-//         error => {
-//           Promise.reject(error);
-//         });
-//   }
-// }
-
-
-async function getUnverifiedFragmentPromise(
-  chunk: FragmentChunk,
-  parameters: MeshSourceParameters,
-  minishardIndexSources: MinishardIndexSource[],
-  cancellationToken: CancellationToken) {
-  if (chunk.fragmentId && chunk.fragmentId.charAt(0) === '~'){
-    let parts = chunk.fragmentId.substr(1).split(':');
-    let objectId = Uint64.parseString(parts[0]);
-    let layer = Number(parts[1]);
-    let data: ArrayBuffer;
-    ({data} =
-      await getShardedData(minishardIndexSources[layer]!, chunk, objectId, cancellationToken));
-    return Promise.resolve(data);
-  }
-  return cancellableFetchOk(
-    `${parameters.fragmentUrl}/dynamic/${chunk.fragmentId}`, {}, responseArrayBuffer,
-    cancellationToken);
-}
-
-
-function getVerifiedFragmentPromise(
-  chunk: FragmentChunk,
-  parameters: MeshSourceParameters,
-  cancellationToken: CancellationToken) {
-  if (chunk.fragmentId && chunk.fragmentId.charAt(0) === '~') {
-    let parts = chunk.fragmentId.substr(1).split(':');
-    let startOffset: Uint64|number, endOffset: Uint64|number;
-    startOffset = Number(parts[1]);
-    endOffset = startOffset+Number(parts[2]);
-    return fetchHttpByteRange(
-      `${parameters.fragmentUrl}/initial/${parts[0]}`,
-      startOffset,
-      endOffset,
-      cancellationToken
-    );        
-  }
-  return cancellableFetchOk(
-    `${parameters.fragmentUrl}/dynamic/${chunk.fragmentId}`, {}, responseArrayBuffer,
-    cancellationToken);
-}
-
-
-function getFragmentDownloadPromise(
-  chunk: FragmentChunk,
-  parameters: MeshSourceParameters,
-  minishardIndexSources: MinishardIndexSource[],
-  cancellationToken: CancellationToken
-) {
-  let fragmentDownloadPromise;
-  if (parameters.sharding){
-    if (chunk.verifyFragment !== undefined && !chunk.verifyFragment) {
-      // Download shard fragments without verification
-      fragmentDownloadPromise =
-        getUnverifiedFragmentPromise(chunk, parameters, minishardIndexSources, cancellationToken);
-    }
-    else {
-      // Download shard fragments with verification (response contains size and offset)
-      fragmentDownloadPromise = getVerifiedFragmentPromise(chunk, parameters, cancellationToken);
-    }
-  } else {
-    fragmentDownloadPromise = cancellableFetchOk(
-      `${parameters.fragmentUrl}/${chunk.fragmentId}`, {}, responseArrayBuffer,
-      cancellationToken);
-  }
-  return fragmentDownloadPromise;
-}
-
-@registerSharedObject() //
-export class GrapheneMeshSource extends
-(WithParameters(MeshSource, MeshSourceParameters)) {
-  protected minishardIndexSources: MinishardIndexSource[];
-  async download(chunk: ManifestChunk, cancellationToken: CancellationToken) {
-        const {parameters} = this;
-        let url = `${parameters.manifestUrl}/manifest/`;
-        let manifestUrl = `${url}/${chunk.objectId}:${parameters.lod}?verify=1&prepend_seg_ids=1`;
-        if (chunk.verifyFragments !== undefined && chunk.verifyFragments == false) {
-          manifestUrl = `${url}/${chunk.objectId}:${parameters.lod}?verify=0`;
-          this.minishardIndexSources = getGrapheneMinishardIndexDataSources(
-            this.chunkManager, {url: parameters.fragmentUrl, sharding: parameters.sharding})!;
-        }
-        await cancellableFetchOk(manifestUrl, {}, responseJson, cancellationToken)
-            .then(response => decodeManifestChunk(chunk, response));
-      }      
-
-  async downloadFragment(chunk: FragmentChunk, cancellationToken: CancellationToken) {
-    const {parameters, minishardIndexSources} = this;
-    const fragmentDownloadPromise = getFragmentDownloadPromise(
-      chunk, parameters, minishardIndexSources, cancellationToken
-    );
-
-<<<<<<< HEAD
-  downloadFragment(chunk: FragmentChunk, cancellationToken: CancellationToken) {
-    const {parameters} = this;
-    let fragmentDownloadPromise;
-    if (parameters.sharded){
-      if (chunk.fragmentId && chunk.fragmentId.charAt(0) === '~'){
-        let parts = chunk.fragmentId.substr(1).split(':');
-        let startOffset: Uint64|number, endOffset: Uint64|number;
-        startOffset = Number(parts[1]);
-        endOffset = startOffset+Number(parts[2]);
-        fragmentDownloadPromise = fetchHttpByteRange(
-          `${parameters.fragmentUrl}/initial/${parts[0]}`,
-          startOffset,
-          endOffset,
-          cancellationToken
-        );
-      }
-      else {
-        fragmentDownloadPromise = cancellableFetchOk(
-          `${parameters.fragmentUrl}/dynamic/${chunk.fragmentId}`, {}, responseArrayBuffer,
-          cancellationToken);
-      }
-    } else {
-      fragmentDownloadPromise = cancellableFetchOk(
-        `${parameters.fragmentUrl}/${chunk.fragmentId}`, {}, responseArrayBuffer,
-        cancellationToken);
-    }
-
-
-    const dracoModulePromise = DracoLoader.default;
-    const readyToDecode = Promise.all([fragmentDownloadPromise, dracoModulePromise]);
-    return readyToDecode.then(
-        response => {
-          try {
-            decodeDracoFragmentChunk(chunk, response[0], response[1].decoderModule);
-          } catch (err) {
-            if (err instanceof TypeError) {
-              // not a draco mesh
-              decodeFragmentChunk(chunk, response[0]);
-            }
-          }
-        },
-        error => {
-          Promise.reject(error);
-        });
-  }
-}
-
-
-
-// @registerSharedObject() //
-// export class GrapheneShardedMeshSource extends
 // (WithParameters(MeshSource, MeshSourceParameters)) {
 //   download(chunk: ManifestChunk, cancellationToken: CancellationToken) {
 //     const {parameters} = this;
@@ -658,32 +456,39 @@
       }
 
   async downloadFragment(chunk: FragmentChunk, cancellationToken: CancellationToken) {
-    const {minishardIndexSources} = this;
+    const {parameters, minishardIndexSources} = this;
+    const fragmentDownloadPromise = getFragmentDownloadPromise(
+      chunk, parameters, minishardIndexSources, cancellationToken
+    );
+
+  downloadFragment(chunk: FragmentChunk, cancellationToken: CancellationToken) {
     const {parameters} = this;
-    const {manifestChunk} = chunk;
     let fragmentDownloadPromise;
-    let parts = chunk.fragmentId!.substr(1).split(':');
-    let layer = Number(parts[1]);
-    let objectId = Uint64.parseString(parts[0]);
-    let data: ArrayBuffer;
-    let shardInfo: ShardInfo;
-    ({data, shardInfo: shardInfo} =
-      await getShardedData(minishardIndexSources[layer]!, chunk, objectId, layer, cancellationToken));
-    console.log(data);
-    console.log(shardInfo);
-    // await decodeMultiscaleManifestChunk(chunk, data);
-
-    let startOffset: Uint64|number, endOffset: Uint64|number;
-    startOffset = Number(parts[1]);
-    endOffset = startOffset+Number(parts[2]);
-    fragmentDownloadPromise = fetchHttpByteRange(
-      `${parameters.fragmentUrl}/initial/${parts[0]}`,
-      startOffset,
-      endOffset,
-      cancellationToken
-    );
-=======
->>>>>>> 91227b5f
+    if (parameters.sharded){
+      if (chunk.fragmentId && chunk.fragmentId.charAt(0) === '~'){
+        let parts = chunk.fragmentId.substr(1).split(':');
+        let startOffset: Uint64|number, endOffset: Uint64|number;
+        startOffset = Number(parts[1]);
+        endOffset = startOffset+Number(parts[2]);
+        fragmentDownloadPromise = fetchHttpByteRange(
+          `${parameters.fragmentUrl}/initial/${parts[0]}`,
+          startOffset,
+          endOffset,
+          cancellationToken
+        );
+      }
+      else {
+        fragmentDownloadPromise = cancellableFetchOk(
+          `${parameters.fragmentUrl}/dynamic/${chunk.fragmentId}`, {}, responseArrayBuffer,
+          cancellationToken);
+      }
+    } else {
+      fragmentDownloadPromise = cancellableFetchOk(
+        `${parameters.fragmentUrl}/${chunk.fragmentId}`, {}, responseArrayBuffer,
+        cancellationToken);
+    }
+
+
     const dracoModulePromise = DracoLoader.default;
     const readyToDecode = Promise.all([fragmentDownloadPromise, dracoModulePromise]);
     return readyToDecode.then(
@@ -705,6 +510,194 @@
 
 
 
+// @registerSharedObject() //
+// export class GrapheneShardedMeshSource extends
+// (WithParameters(MeshSource, MeshSourceParameters)) {
+//   download(chunk: ManifestChunk, cancellationToken: CancellationToken) {
+//     const {parameters} = this;
+//     return cancellableFetchOk(
+//                `${parameters.manifestUrl}/manifest/${chunk.objectId}:${parameters.lod}?verify=True`,
+//                {}, responseJson, cancellationToken)
+//         .then(response => decodeManifestChunk(chunk, response));
+//   }
+
+//   downloadFragment(chunk: FragmentChunk, cancellationToken: CancellationToken) {
+//     const {parameters} = this;
+//     let fragmentDownloadPromise;
+//     if (parameters.sharding){
+//       if (chunk.fragmentId && chunk.fragmentId.charAt(0) === '~'){
+//         let parts = chunk.fragmentId.substr(1).split(':');
+//         let startOffset: Uint64|number, endOffset: Uint64|number;
+//         startOffset = Number(parts[1]);
+//         endOffset = startOffset+Number(parts[2]);
+//         fragmentDownloadPromise = fetchHttpByteRange(
+//           `${parameters.fragmentUrl}/initial/${parts[0]}`,
+//           startOffset,
+//           endOffset,
+//           cancellationToken
+//         );
+//       }
+//       else {
+//         fragmentDownloadPromise = cancellableFetchOk(
+//           `${parameters.fragmentUrl}/dynamic/${chunk.fragmentId}`, {}, responseArrayBuffer,
+//           cancellationToken);
+//       }
+//     } else {
+//       fragmentDownloadPromise = cancellableFetchOk(
+//         `${parameters.fragmentUrl}/${chunk.fragmentId}`, {}, responseArrayBuffer,
+//         cancellationToken);
+//     }
+
+//     const dracoModulePromise = DracoLoader.default;
+//     const readyToDecode = Promise.all([fragmentDownloadPromise, dracoModulePromise]);
+//     return readyToDecode.then(
+//         response => {
+//           try {
+//             decodeDracoFragmentChunk(chunk, response[0], response[1].decoderModule);
+//           } catch (err) {
+//             if (err instanceof TypeError) {
+//               // not a draco mesh
+//               decodeFragmentChunk(chunk, response[0]);
+//             }
+//           }
+//         },
+//         error => {
+//           Promise.reject(error);
+//         });
+//   }
+// }
+
+
+async function getUnverifiedFragmentPromise(
+  chunk: FragmentChunk,
+  parameters: MeshSourceParameters,
+  minishardIndexSources: MinishardIndexSource[],
+  cancellationToken: CancellationToken) {
+  if (chunk.fragmentId && chunk.fragmentId.charAt(0) === '~'){
+    let parts = chunk.fragmentId.substr(1).split(':');
+    let objectId = Uint64.parseString(parts[0]);
+    let layer = Number(parts[1]);
+    let data: ArrayBuffer;
+    ({data} =
+      await getShardedData(minishardIndexSources[layer]!, chunk, objectId, cancellationToken));
+    return Promise.resolve(data);
+  }
+  return cancellableFetchOk(
+    `${parameters.fragmentUrl}/dynamic/${chunk.fragmentId}`, {}, responseArrayBuffer,
+    cancellationToken);
+}
+
+
+function getVerifiedFragmentPromise(
+  chunk: FragmentChunk,
+  parameters: MeshSourceParameters,
+  cancellationToken: CancellationToken) {
+  if (chunk.fragmentId && chunk.fragmentId.charAt(0) === '~') {
+    let parts = chunk.fragmentId.substr(1).split(':');
+    let startOffset: Uint64|number, endOffset: Uint64|number;
+    startOffset = Number(parts[1]);
+    endOffset = startOffset+Number(parts[2]);
+    return fetchHttpByteRange(
+      `${parameters.fragmentUrl}/initial/${parts[0]}`,
+      startOffset,
+      endOffset,
+      cancellationToken
+    );
+  }
+  return cancellableFetchOk(
+    `${parameters.fragmentUrl}/dynamic/${chunk.fragmentId}`, {}, responseArrayBuffer,
+    cancellationToken);
+}
+
+
+function getFragmentDownloadPromise(
+  chunk: FragmentChunk,
+  parameters: MeshSourceParameters,
+  minishardIndexSources: MinishardIndexSource[],
+  cancellationToken: CancellationToken
+) {
+  let fragmentDownloadPromise;
+  if (parameters.sharding){
+    if (chunk.verifyFragment !== undefined && !chunk.verifyFragment) {
+      // Download shard fragments without verification
+      fragmentDownloadPromise =
+        getUnverifiedFragmentPromise(chunk, parameters, minishardIndexSources, cancellationToken);
+    }
+    else {
+      // Download shard fragments with verification (response contains size and offset)
+      fragmentDownloadPromise = getVerifiedFragmentPromise(chunk, parameters, cancellationToken);
+    }
+  } else {
+    fragmentDownloadPromise = cancellableFetchOk(
+      `${parameters.fragmentUrl}/${chunk.fragmentId}`, {}, responseArrayBuffer,
+      cancellationToken);
+  }
+  return fragmentDownloadPromise;
+}
+
+@registerSharedObject() //
+export class GrapheneMeshSource extends
+(WithParameters(MeshSource, MeshSourceParameters)) {
+  protected minishardIndexSources: MinishardIndexSource[];
+  async download(chunk: ManifestChunk, cancellationToken: CancellationToken) {
+        const {parameters} = this;
+        let url = `${parameters.manifestUrl}/manifest/`;
+        let manifestUrl = `${url}/${chunk.objectId}:${parameters.lod}?verify=1&prepend_seg_ids=1`;
+        if (chunk.verifyFragments !== undefined && chunk.verifyFragments == false) {
+          manifestUrl = `${url}/${chunk.objectId}:${parameters.lod}?verify=0`;
+          this.minishardIndexSources = getGrapheneMinishardIndexDataSources(
+            this.chunkManager, {url: parameters.fragmentUrl, sharding: parameters.sharding})!;
+        }
+        await cancellableFetchOk(manifestUrl, {}, responseJson, cancellationToken)
+            .then(response => decodeManifestChunk(chunk, response));
+      }
+
+  async downloadFragment(chunk: FragmentChunk, cancellationToken: CancellationToken) {
+    const {minishardIndexSources} = this;
+    const {parameters} = this;
+    const {manifestChunk} = chunk;
+    let fragmentDownloadPromise;
+    let parts = chunk.fragmentId!.substr(1).split(':');
+    let layer = Number(parts[1]);
+    let objectId = Uint64.parseString(parts[0]);
+    let data: ArrayBuffer;
+    let shardInfo: ShardInfo;
+    ({data, shardInfo: shardInfo} =
+      await getShardedData(minishardIndexSources[layer]!, chunk, objectId, layer, cancellationToken));
+    console.log(data);
+    console.log(shardInfo);
+    // await decodeMultiscaleManifestChunk(chunk, data);
+
+    let startOffset: Uint64|number, endOffset: Uint64|number;
+    startOffset = Number(parts[1]);
+    endOffset = startOffset+Number(parts[2]);
+    fragmentDownloadPromise = fetchHttpByteRange(
+      `${parameters.fragmentUrl}/initial/${parts[0]}`,
+      startOffset,
+      endOffset,
+      cancellationToken
+    );
+    const dracoModulePromise = DracoLoader.default;
+    const readyToDecode = Promise.all([fragmentDownloadPromise, dracoModulePromise]);
+    return readyToDecode.then(
+        response => {
+          try {
+            decodeDracoFragmentChunk(chunk, response[0], response[1].decoderModule);
+          } catch (err) {
+            if (err instanceof TypeError) {
+              // not a draco mesh
+              decodeFragmentChunk(chunk, response[0]);
+            }
+          }
+        },
+        error => {
+          Promise.reject(error);
+        });
+  }
+}
+
+
+
 @registerSharedObject() //
 export class GrapheneSkeletonSource extends
 (WithParameters(SkeletonSource, SkeletonSourceParameters)) {
