/**
 * @license
 * Copyright 2019 The Neuroglancer Authors
 * Licensed under the Apache License, Version 2.0 (the "License");
 * you may not use this file except in compliance with the License.
 * You may obtain a copy of the License at
 *
 *      http://www.apache.org/licenses/LICENSE-2.0
 *
 * Unless required by applicable law or agreed to in writing, software
 * distributed under the License is distributed on an "AS IS" BASIS,
 * WITHOUT WARRANTIES OR CONDITIONS OF ANY KIND, either express or implied.
 * See the License for the specific language governing permissions and
 * limitations under the License.
 */

import {decodeGzip} from 'neuroglancer/async_computation/decode_gzip_request';
import {requestAsyncComputation} from 'neuroglancer/async_computation/request';
import {authFetch as cancellableFetchOk, responseIdentity} from 'neuroglancer/authentication/backend';
import {Chunk, ChunkManager, WithParameters} from 'neuroglancer/chunk_manager/backend';
import {GenericSharedDataSource} from 'neuroglancer/chunk_manager/generic_file_source';
import {ChunkedGraphSourceParameters, DataEncoding, MeshSourceParameters, ShardingHashFunction, ShardingParameters, SkeletonSourceParameters, VolumeChunkEncoding, VolumeChunkSourceParameters} from 'neuroglancer/datasource/graphene/base';
import {assignMeshFragmentData, decodeJsonManifestChunk, decodeTriangleVertexPositionsAndIndices, decodeTriangleVertexPositionsAndIndicesDraco, FragmentChunk, ManifestChunk, MeshSource} from 'neuroglancer/mesh/backend';
import {SkeletonChunk, SkeletonSource} from 'neuroglancer/skeleton/backend';
import {decodeSkeletonChunk} from 'neuroglancer/skeleton/decode_precomputed_skeleton';
import {ChunkDecoder} from 'neuroglancer/sliceview/backend_chunk_decoders';
import {decodeCompressedSegmentationChunk} from 'neuroglancer/sliceview/backend_chunk_decoders/compressed_segmentation';
import {decodeJpegChunk} from 'neuroglancer/sliceview/backend_chunk_decoders/jpeg';
import {decodeRawChunk} from 'neuroglancer/sliceview/backend_chunk_decoders/raw';
import {ChunkedGraphChunk, ChunkedGraphChunkSource, decodeSupervoxelArray} from 'neuroglancer/sliceview/chunked_graph/backend';
import {VolumeChunk, VolumeChunkSource} from 'neuroglancer/sliceview/volume/backend';
import {fetchHttpByteRange} from 'neuroglancer/util/byte_range_http_requests';
import {CancellationToken} from 'neuroglancer/util/cancellation';
import {Borrowed} from 'neuroglancer/util/disposable';
import {convertEndian32, Endianness} from 'neuroglancer/util/endian';
import {murmurHash3_x86_128Hash64Bits} from 'neuroglancer/util/hash';
import {responseArrayBuffer, responseJson} from 'neuroglancer/util/http_request';
import {stableStringify} from 'neuroglancer/util/json';
import {Uint64} from 'neuroglancer/util/uint64';
import {encodeZIndexCompressed} from 'neuroglancer/util/zorder';
import {registerSharedObject} from 'neuroglancer/worker_rpc';

const DracoLoader = require('dracoloader');

const shardingHashFunctions: Map<ShardingHashFunction, (out: Uint64) => void> = new Map([
  [
    ShardingHashFunction.MURMURHASH3_X86_128,
    (out) => {
      murmurHash3_x86_128Hash64Bits(out, 0, out.low, out.high);
    }
  ],
  [ShardingHashFunction.IDENTITY, (_out) => {}],
]);

interface ShardInfo {
  shardUrl: string;
  offset: Uint64;
}

interface DecodedMinishardIndex {
  data: Uint32Array;
  shardUrl: string;
}

interface MinishardIndexSource extends GenericSharedDataSource<Uint64, DecodedMinishardIndex> {
  sharding: ShardingParameters;
}

function getMinishardIndexDataSource(
    chunkManager: Borrowed<ChunkManager>,
    parameters: {url: string, sharding: ShardingParameters|undefined}): MinishardIndexSource|
    undefined {
  const {url, sharding} = parameters;
  if (sharding === undefined) return undefined;
  const source =
      GenericSharedDataSource.get<Uint64, DecodedMinishardIndex>(
          chunkManager, stableStringify({type: 'graphene:shardedDataSource', url, sharding}), {
            download: async function(
                shardAndMinishard: Uint64, cancellationToken: CancellationToken) {
              const minishard = Uint64.lowMask(new Uint64(), sharding.minishardBits);
              Uint64.and(minishard, minishard, shardAndMinishard);
              const shard = Uint64.lowMask(new Uint64(), sharding.shardBits);
              const temp = new Uint64();
              Uint64.rshift(temp, shardAndMinishard, sharding.minishardBits);
              Uint64.and(shard, shard, temp);
              const shardUrl = `${url}/${
                  shard.toString(16).padStart(Math.ceil(sharding.shardBits / 4), '0')}.shard`;
              // Retrive minishard index start/end offsets.

              const shardIndexSize = new Uint64(16);
              Uint64.lshift(shardIndexSize, shardIndexSize, sharding.minishardBits);

              // Multiply minishard by 16.
              const shardIndexStart = Uint64.lshift(new Uint64(), minishard, 4);
              const shardIndexEnd = Uint64.addUint32(new Uint64(), shardIndexStart, 16);
              const shardIndexResponse = await fetchHttpByteRange(
                  shardUrl, shardIndexStart, shardIndexEnd, cancellationToken);
              if (shardIndexResponse.byteLength !== 16) {
                throw new Error(`Failed to retrieve minishard offset`);
              }
              const shardIndexDv = new DataView(shardIndexResponse);
              const minishardStartOffset = new Uint64(
                  shardIndexDv.getUint32(0, /*littleEndian=*/true),
                  shardIndexDv.getUint32(4, /*littleEndian=*/true));
              const minishardEndOffset = new Uint64(
                  shardIndexDv.getUint32(8, /*littleEndian=*/true),
                  shardIndexDv.getUint32(12, /*littleEndian=*/true));
              if (Uint64.equal(minishardStartOffset, minishardEndOffset)) {
                throw new Error('Object not found')
              }
              // The start/end offsets in the shard index are relative to the end of the shard
              // index.
              Uint64.add(minishardStartOffset, minishardStartOffset, shardIndexSize);
              Uint64.add(minishardEndOffset, minishardEndOffset, shardIndexSize);

              let minishardIndexResponse = await fetchHttpByteRange(
                  shardUrl, minishardStartOffset, minishardEndOffset, cancellationToken);
              if (sharding.minishardIndexEncoding === DataEncoding.GZIP) {
                minishardIndexResponse =
                    (await requestAsyncComputation(
                         decodeGzip, cancellationToken, [minishardIndexResponse],
                         new Uint8Array(minishardIndexResponse)))
                        .buffer;
              }
              if ((minishardIndexResponse.byteLength % 24) !== 0) {
                throw new Error(
                    `Invalid minishard index length: ${minishardIndexResponse.byteLength}`);
              }
              const minishardIndex = new Uint32Array(minishardIndexResponse);
              convertEndian32(minishardIndex, Endianness.LITTLE);

              const minishardIndexSize = minishardIndex.byteLength / 24;
              let prevEntryKeyLow = 0, prevEntryKeyHigh = 0;
              // Offsets in the minishard index are relative to the end of the shard index.
              let prevStartLow = shardIndexSize.low, prevStartHigh = shardIndexSize.high;
              for (let i = 0; i < minishardIndexSize; ++i) {
                let entryKeyLow = prevEntryKeyLow + minishardIndex[i * 2];
                let entryKeyHigh = prevEntryKeyHigh + minishardIndex[i * 2 + 1];
                if (entryKeyLow >= 4294967296) {
                  entryKeyLow -= 4294967296;
                  entryKeyHigh += 1;
                }
                prevEntryKeyLow = minishardIndex[i * 2] = entryKeyLow;
                prevEntryKeyHigh = minishardIndex[i * 2 + 1] = entryKeyHigh;
                let startLow = prevStartLow + minishardIndex[(minishardIndexSize + i) * 2];
                let startHigh = prevStartHigh + minishardIndex[(minishardIndexSize + i) * 2 + 1];
                if (startLow >= 4294967296) {
                  startLow -= 4294967296;
                  startHigh += 1;
                }
                minishardIndex[(minishardIndexSize + i) * 2] = startLow;
                minishardIndex[(minishardIndexSize + i) * 2 + 1] = startHigh;
                const sizeLow = minishardIndex[(2 * minishardIndexSize + i) * 2];
                const sizeHigh = minishardIndex[(2 * minishardIndexSize + i) * 2 + 1];
                let endLow = startLow + sizeLow;
                let endHigh = startHigh + sizeHigh;
                if (endLow >= 4294967296) {
                  endLow -= 4294967296;
                  endHigh += 1;
                }
                prevStartLow = endLow;
                prevStartHigh = endHigh;
                minishardIndex[(2 * minishardIndexSize + i) * 2] = endLow;
                minishardIndex[(2 * minishardIndexSize + i) * 2 + 1] = endHigh;
              }
              return {data: {data: minishardIndex, shardUrl}, size: minishardIndex.byteLength};
            },
            encodeKey: (key: Uint64) => key.toString(),
            sourceQueueLevel: 1,
          }) as MinishardIndexSource;
  source.sharding = sharding;
  return source;
}

function findMinishardEntry(minishardIndex: DecodedMinishardIndex, key: Uint64) {
  const minishardIndexData = minishardIndex.data;
  const minishardIndexSize = minishardIndexData.length / 6;
  const keyLow = key.low, keyHigh = key.high;
  for (let i = 0; i < minishardIndexSize; ++i) {
    if (minishardIndexData[i * 2] !== keyLow || minishardIndexData[i * 2 + 1] !== keyHigh) {
      continue;
    }
    const startOffset = new Uint64(
        minishardIndexData[(minishardIndexSize + i) * 2],
        minishardIndexData[(minishardIndexSize + i) * 2 + 1]);
    const endOffset = new Uint64(
        minishardIndexData[(2 * minishardIndexSize + i) * 2],
        minishardIndexData[(2 * minishardIndexSize + i) * 2 + 1]);
    return {startOffset, endOffset};
  }
  throw new Error(`Object not found in minishard: ${key}`);
}

async function getShardedData(
    minishardIndexSource: MinishardIndexSource, chunk: Chunk, key: Uint64,
    cancellationToken: CancellationToken): Promise<{shardInfo: ShardInfo, data: ArrayBuffer}> {
  const {sharding} = minishardIndexSource;
  const hashFunction = shardingHashFunctions.get(sharding.hash)!;
  const hashCode = Uint64.rshift(new Uint64(), key, sharding.preshiftBits);
  hashFunction(hashCode);
  const shardAndMinishard =
      Uint64.lowMask(new Uint64(), sharding.minishardBits + sharding.shardBits);
  Uint64.and(shardAndMinishard, shardAndMinishard, hashCode);
  const getPriority = () => ({priorityTier: chunk.priorityTier, priority: chunk.priority});
  const minishardIndex =
      await minishardIndexSource.getData(shardAndMinishard, getPriority, cancellationToken);
  const {startOffset, endOffset} = findMinishardEntry(minishardIndex, key);
  let data =
      await fetchHttpByteRange(minishardIndex.shardUrl, startOffset, endOffset, cancellationToken);
  if (minishardIndexSource.sharding.dataEncoding === DataEncoding.GZIP) {
    data =
        (await requestAsyncComputation(decodeGzip, cancellationToken, [data], new Uint8Array(data)))
            .buffer;
  }
  return {data, shardInfo: {shardUrl: minishardIndex.shardUrl, offset: startOffset}};
}


const chunkDecoders = new Map<VolumeChunkEncoding, ChunkDecoder>();
chunkDecoders.set(VolumeChunkEncoding.RAW, decodeRawChunk);
chunkDecoders.set(VolumeChunkEncoding.JPEG, decodeJpegChunk);
chunkDecoders.set(VolumeChunkEncoding.COMPRESSED_SEGMENTATION, decodeCompressedSegmentationChunk);

@registerSharedObject() export class GrapheneVolumeChunkSource extends
(WithParameters(VolumeChunkSource, VolumeChunkSourceParameters)) {
  // chunkDecoder = chunkDecoders.get(this.parameters.encoding)!;
  // async download(chunk: VolumeChunk, cancellationToken: CancellationToken) {
  //   const {parameters} = this;
  //   let url: string;
  //   {
  //     // chunkPosition must not be captured, since it will be invalidated by the next call to
  //     // computeChunkBounds.
  //     let chunkPosition = this.computeChunkBounds(chunk);
  //     let chunkDataSize = chunk.chunkDataSize!;
  //     url = `${parameters.url}/${chunkPosition[0]}-${chunkPosition[0] + chunkDataSize[0]}_` +
  //         `${chunkPosition[1]}-${chunkPosition[1] + chunkDataSize[1]}_` +
  //         `${chunkPosition[2]}-${chunkPosition[2] + chunkDataSize[2]}`;
  //   }
  //   const response = await cancellableFetchOk(url, {}, responseArrayBuffer, cancellationToken);
  //   await this.chunkDecoder(chunk, cancellationToken, response);
  // }

  chunkDecoder = chunkDecoders.get(this.parameters.encoding)!;
<<<<<<< HEAD
  async download(chunk: VolumeChunk, cancellationToken: CancellationToken) {
=======
  private minishardIndexSource = getMinishardIndexDataSource(this.chunkManager, this.parameters);

  gridShape = (() => {
    const gridShape = new Uint32Array(3);
    const {upperVoxelBound, chunkDataSize} = this.spec;
    for (let i = 0; i < 3; ++i) {
      gridShape[i] = Math.ceil(upperVoxelBound[i] / chunkDataSize[i]);
    }
    return gridShape;
  })();

  async download(chunk: VolumeChunk, cancellationToken: CancellationToken): Promise<void> {
>>>>>>> d61eb3c0
    const {parameters} = this;

    const {minishardIndexSource} = this;
    let response: ArrayBuffer;
    if (minishardIndexSource === undefined) {
      let url: string;
      {
        // chunkPosition must not be captured, since it will be invalidated by the next call to
        // computeChunkBounds.
        let chunkPosition = this.computeChunkBounds(chunk);
        let chunkDataSize = chunk.chunkDataSize!;
        url = `${parameters.url}/${chunkPosition[0]}-${chunkPosition[0] + chunkDataSize[0]}_` +
            `${chunkPosition[1]}-${chunkPosition[1] + chunkDataSize[1]}_` +
            `${chunkPosition[2]}-${chunkPosition[2] + chunkDataSize[2]}`;
      }
      response = await cancellableFetchOk(url, {}, responseArrayBuffer, cancellationToken);
    } else {
      this.computeChunkBounds(chunk);
      const {gridShape} = this;
      const {chunkGridPosition} = chunk;
      const xBits = Math.ceil(Math.log2(gridShape[0])), yBits = Math.ceil(Math.log2(gridShape[1])),
            zBits = Math.ceil(Math.log2(gridShape[2]));
      const chunkIndex = encodeZIndexCompressed(
          new Uint64(), xBits, yBits, zBits, chunkGridPosition[0], chunkGridPosition[1],
          chunkGridPosition[2]);
      response =
          (await getShardedData(minishardIndexSource, chunk, chunkIndex, cancellationToken)).data;
    }
    await this.chunkDecoder(chunk, cancellationToken, response);
  }  

}

export function decodeChunkedGraphChunk(
    chunk: ChunkedGraphChunk, rootObjectKey: string, response: Response) {
  return decodeSupervoxelArray(chunk, rootObjectKey, response);
}

@registerSharedObject() export class GrapheneChunkedGraphChunkSource extends
(WithParameters(ChunkedGraphChunkSource, ChunkedGraphSourceParameters)) {
  async download(chunk: ChunkedGraphChunk, cancellationToken: CancellationToken) {
    let {parameters} = this;
    let chunkPosition = this.computeChunkBounds(chunk);
    let chunkDataSize = chunk.chunkDataSize!;
    let bounds = `${chunkPosition[0]}-${chunkPosition[0] + chunkDataSize[0]}_` +
        `${chunkPosition[1]}-${chunkPosition[1] + chunkDataSize[1]}_` +
        `${chunkPosition[2]}-${chunkPosition[2] + chunkDataSize[2]}`;

    let promises = Array<Promise<any>>();
    let promise: Promise<any>;

    for (const [key, val] of chunk.mappings!.entries()) {
      if (val === null) {
        promise = cancellableFetchOk(
            `${parameters.url}/${key}/leaves?int64_as_str=1&bounds=${bounds}`, {}, responseIdentity,
            cancellationToken, false);
        promises.push(this.withErrorMessage(
                              promise, `Fetching leaves of segment ${key} in region ${bounds}: `)
                          .then(res => decodeChunkedGraphChunk(chunk, key, res))
                          .catch(err => console.error(err)));
      }
    }
    await Promise.all(promises);
  }

  async withErrorMessage(promise: Promise<Response>, errorPrefix: string): Promise<Response> {
    const response = await promise;
    if (response.ok) {
      return response;
    } else {
      let msg: string;
      try {
        msg = (await response.json())['message'];
      } catch {
        msg = await response.text();
      }
      throw new Error(`[${response.status}] ${errorPrefix}${msg}`);
    }
  }
}

export function decodeManifestChunk(chunk: ManifestChunk, response: any) {
  return decodeJsonManifestChunk(chunk, response, 'fragments');
}

export function decodeFragmentChunk(chunk: FragmentChunk, response: ArrayBuffer) {
  let dv = new DataView(response);
  let numVertices = dv.getUint32(0, true);
  assignMeshFragmentData(
      chunk,
      decodeTriangleVertexPositionsAndIndices(
          response, Endianness.LITTLE, /*vertexByteOffset=*/4, numVertices));
}

export function decodeDracoFragmentChunk(
    chunk: FragmentChunk, response: ArrayBuffer, decoderModule: any) {
  assignMeshFragmentData(
      chunk, decodeTriangleVertexPositionsAndIndicesDraco(response, decoderModule));
}

@registerSharedObject() export class GrapheneMeshSource extends
(WithParameters(MeshSource, MeshSourceParameters)) {
  download(chunk: ManifestChunk, cancellationToken: CancellationToken) {
    const {parameters} = this;
    return cancellableFetchOk(
               `${parameters.manifestUrl}/manifest/${chunk.objectId}:${parameters.lod}?verify=True`,
               {}, responseJson, cancellationToken)
        .then(response => decodeManifestChunk(chunk, response));
  }

  downloadFragment(chunk: FragmentChunk, cancellationToken: CancellationToken) {
    const {parameters} = this;
    let fragmentDownloadPromise;
    if (parameters.sharded){
      if (chunk.fragmentId && chunk.fragmentId.charAt(0) === '~'){
        let parts = chunk.fragmentId.substr(1).split(':');
        let startOffset: Uint64|number, endOffset: Uint64|number;
        startOffset = Number(parts[1]);
        endOffset = startOffset+Number(parts[2]);
        fragmentDownloadPromise = fetchHttpByteRange(
          `${parameters.fragmentUrl}/initial/${parts[0]}`,
          startOffset,
          endOffset,
          cancellationToken
        );        
      }
      else {
        fragmentDownloadPromise = cancellableFetchOk(
          `${parameters.fragmentUrl}/dynamic/${chunk.fragmentId}`, {}, responseArrayBuffer,
          cancellationToken);  
      }
    } else {
      fragmentDownloadPromise = cancellableFetchOk(
        `${parameters.fragmentUrl}/${chunk.fragmentId}`, {}, responseArrayBuffer,
        cancellationToken);
    }


    const dracoModulePromise = DracoLoader.default;
    const readyToDecode = Promise.all([fragmentDownloadPromise, dracoModulePromise]);
    return readyToDecode.then(
        response => {
          try {
            decodeDracoFragmentChunk(chunk, response[0], response[1].decoderModule);
          } catch (err) {
            if (err instanceof TypeError) {
              // not a draco mesh
              decodeFragmentChunk(chunk, response[0]);
            }
          }
        },
        error => {
          Promise.reject(error);
        });
  }
}



// @registerSharedObject() //
// export class GrapheneShardedMeshSource extends
// (WithParameters(MeshSource, MeshSourceParameters)) {
//   async download(chunk: ManifestChunk, cancellationToken: CancellationToken):
//       Promise<void> {
//       const {parameters} = this;
//       return authFetch(
//                   `${parameters.manifestUrl}/manifest/${chunk.objectId}:${parameters.lod}?verify=True`,
//                   {}, cancellationToken)
//           .then(responseJson)
//           .then(response => decodeManifestChunk(chunk, response));
//   }

//   async downloadFragment(chunk: FragmentChunk, cancellationToken: CancellationToken) {
//     const {parameters} = this;
//     const fragmentDownloadPromise = cancellableFetchOk(
//         `${parameters.fragmentUrl}/dynamic/${chunk.fragmentId}`, {}, responseArrayBuffer,
//         cancellationToken);
//     const dracoModulePromise = DracoLoader.default;
//     const readyToDecode = Promise.all([fragmentDownloadPromise, dracoModulePromise]);
//     return readyToDecode.then(
//         response => {
//           try {
//             decodeDracoFragmentChunk(chunk, response[0], response[1].decoderModule);
//           } catch (err) {
//             if (err instanceof TypeError) {
//               // not a draco mesh
//               decodeFragmentChunk(chunk, response[0]);
//             }
//           }
//         },
//         error => {
//           Promise.reject(error);
//         });
//   }
// }



@registerSharedObject() //
export class GrapheneSkeletonSource extends
(WithParameters(SkeletonSource, SkeletonSourceParameters)) {
  private minishardIndexSource = getMinishardIndexDataSource(
      this.chunkManager, {url: this.parameters.url, sharding: this.parameters.metadata.sharding});
  async download(chunk: SkeletonChunk, cancellationToken: CancellationToken) {
    const {minishardIndexSource, parameters} = this;
    let response: ArrayBuffer;
    if (minishardIndexSource === undefined) {
      response = await cancellableFetchOk(
          `${parameters.url}/${chunk.objectId}`, {}, responseArrayBuffer, cancellationToken);
    } else {
      response =
          (await getShardedData(minishardIndexSource, chunk, chunk.objectId, cancellationToken))
              .data;
    }
    decodeSkeletonChunk(chunk, response, parameters.metadata.vertexAttributes);
  }
}<|MERGE_RESOLUTION|>--- conflicted
+++ resolved
@@ -241,22 +241,7 @@
   // }
 
   chunkDecoder = chunkDecoders.get(this.parameters.encoding)!;
-<<<<<<< HEAD
   async download(chunk: VolumeChunk, cancellationToken: CancellationToken) {
-=======
-  private minishardIndexSource = getMinishardIndexDataSource(this.chunkManager, this.parameters);
-
-  gridShape = (() => {
-    const gridShape = new Uint32Array(3);
-    const {upperVoxelBound, chunkDataSize} = this.spec;
-    for (let i = 0; i < 3; ++i) {
-      gridShape[i] = Math.ceil(upperVoxelBound[i] / chunkDataSize[i]);
-    }
-    return gridShape;
-  })();
-
-  async download(chunk: VolumeChunk, cancellationToken: CancellationToken): Promise<void> {
->>>>>>> d61eb3c0
     const {parameters} = this;
 
     const {minishardIndexSource} = this;
