--- conflicted
+++ resolved
@@ -131,8 +131,6 @@
 struct uint32_t {
   highp uint value;
 };
-highp float toNormalized(uint32_t x) { return float(x.value) / 4294967295.0; }
-highp uint toRaw(uint32_t x) { return x.value; }
 uint64_t toUint64(uint32_t x) {
   uint64_t result;
   result.value[0] = x.value;
@@ -148,131 +146,6 @@
 }
 `;
 
-<<<<<<< HEAD
-export var glsl_getFortranOrderIndexFromNormalized = [
-  glsl_getSubscriptsFromNormalized, glsl_getFortranOrderIndex, `
-float getFortranOrderIndexFromNormalized(vec3 normalizedPosition, vec3 size) {
-  return getFortranOrderIndex(getSubscriptsFromNormalized(normalizedPosition, size), size);
-}
-`
-];
-
-export var glsl_imod = `
-float imod(float x, float y) {
-  return x - y * floor(x / y);
-}
-`;
-
-// Chrome 49 on NVIDIA Quadro K600 gives inexact results when using the built-in dot function.
-export var glsl_exactDot = `
-float exactDot(vec4 a, vec4 b) {
-  return a[0] * b[0] + a[1] * b[1] + a[2] * b[2] + a[3] * b[3];
-}
-float exactDot(vec3 a, vec3 b) {
-  return a[0] * b[0] + a[1] * b[1] + a[2] * b[2];
-}
-`;
-
-export var gsls_fuzzyEqual = `
-const float FLT_EPSILON = 0.000001;
-bool fuzzyEqual(vec4 a, vec4 b) {
-  const float EPSILON = 0.00001;
-  return all(lessThan(abs(a - b), vec4(EPSILON)));
-}
-bool fuzzyEqual(vec3 a, vec3 b) {
-  const float EPSILON = 0.000001;
-  return all(lessThan(abs(a - b), vec3(EPSILON)));
-}
-bool fuzzyEqual(vec2 a, vec2 b) {
-  const float EPSILON = 0.000001;
-  return all(lessThan(abs(a - b), vec2(EPSILON)));
-}
-bool fuzzyEqual(float a, float b) {
-  const float EPSILON = 0.000001;
-  return abs(a - b) < EPSILON;
-}
-`;
-
-export function fract(x: number) {
-  return x - Math.floor(x);
-}
-
-export function step(edge: number, x: number) {
-  return x < edge ? 0 : 1;
-}
-
-export function mod(x: number, y: number) {
-  return x % y;
-}
-
-export function exp2(x: number) {
-  return Math.pow(2, x);
-}
-
-
-/* WebGL 1.0 does not provide a convenient way to directly output float values from fragment
- * shaders; only 4-channel uint8 values (represented as floats in the range [0,1]) are supported.
- * Obtaining float values is particularly useful for debugging and unit testing.  This GLSL function
- * encodes a floating point value into a vector of 4 floats in the range [0,1] such that the
- * corresponding uint8 representation is the little endian IEEE 754 32-bit floating point format.
- *
- * Infinity and NaN values are not supported.  This function is not particularly efficient; it is
- * intended to be used only for debugging and testing.
- *
- * The GLSL function packFloatIntoVec4 is based on code posted to StackOverflow by user hrehfeld at
- * http://stackoverflow.com/a/14729074 and user Arjan at http://stackoverflow.com/a/11158534
- * licensed under CC BY-SA 3.0 ( http://creativecommons.org/licenses/by-sa/3.0/ ).
- */
-export var glsl_packFloat = `
-vec4 packFloatIntoVec4(float f) {
-  float magnitude = abs(f);
-  if (magnitude == 0.0) {
-     return vec4(0,0,0,0);
-  }
-  float sign =  step(0.0, -f);
-  float exponent = floor(log2(magnitude));
-  float mantissa = magnitude / exp2(exponent);
-  // Denormalized values if all exponent bits are zero
-  if (mantissa < 1.0) {
-     exponent -= 1.0;
-  }
-
-  exponent +=  127.0;
-
-  vec4 result;
-  result[3] = 128.0 * sign + floor(exponent / 2.0);
-  result[2] = 128.0 * mod(exponent, 2.0) +  mod(floor(mantissa * float(128.0)),128.0);
-  result[1] = floor( mod(floor(mantissa* exp2(float(23.0 - 8.0))), exp2(8.0)));
-  result[0] = floor( exp2(23.0)* mod(mantissa, exp2(-15.0)));
-  return result / 255.0;
-}
-`;
-
-export var glsl_debugFunctions = [glsl_packFloat];
-
-export function encodeBytesToFloat32(x: ArrayBufferView) {
-  let xBytes = new Uint8Array(x.buffer, x.byteOffset, x.byteLength);
-  let length = xBytes.length;
-  let result = new Float32Array(length);
-  for (let i = 0; i < length; ++i) {
-    result[i] = xBytes[i] / 255;
-  }
-  return result;
-}
-
-export function setVec4FromUint32(out: Float32Array, x: number) {
-  for (let j = 0; j < 4; ++j) {
-    out[j] = ((x >> (j * 8)) & 0xFF) / 255.0;
-  }
-  return out;
-}
-
-export function getUint32FromVec4(v: Float32Array): number {
-  return v[0] * 255 + v[1] * 255 * 256 + v[2] * 255 * 256 * 256 + v[3] * 255 * 256 * 256 * 256;
-}
-
-=======
->>>>>>> 801cdd0e
 export function getShaderType(dataType: DataType, numComponents: number = 1) {
   switch (dataType) {
     case DataType.FLOAT32:
