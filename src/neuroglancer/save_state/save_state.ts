import 'neuroglancer/save_state/save_state.css';

import {debounce} from 'lodash';
import {Overlay} from 'neuroglancer/overlay';
import {dismissUnshareWarning, getSaveToAddressBar, getUnshareWarning} from 'neuroglancer/preferences/user_preferences';
import {createSocialBar} from 'neuroglancer/social_share/social_share';
import {StatusMessage} from 'neuroglancer/status';
import {RefCounted} from 'neuroglancer/util/disposable';
import {getRandomHexString} from 'neuroglancer/util/random';
import {Trackable} from 'neuroglancer/util/trackable';
import {UrlType, Viewer} from 'neuroglancer/viewer';

const deprecatedKey = 'neuroglancerSaveState';
const stateKey = 'neuroglancerSaveState_v2';
const historyKey = 'neuroglancerSaveHistory';
// TODO: Remove state ID from URL and preserve updated state order, or use timestamp
// const orderKey = 'neuroglancerSaveOrder';

export class SaveState extends RefCounted {
  key?: string;
  session_id = getRandomHexString();
  savedUrl?: string;
  supported = true;
  constructor(public root: Trackable, public viewer: Viewer, updateDelayMilliseconds = 400) {
    super();
    const userDisabledSaver = getSaveToAddressBar().value;

    if (storageAccessible()) {
      this.loadFromKey();
      this.registerEventListener(window, 'popstate', () => this.loadFromKey());
    } else {
      this.supported = false;
      StatusMessage.messageWithAction(
          `Warning: Cannot access Local Storage. Unsaved changes will be lost! Use OldStyleSaving to allow for auto saving.`,
          [{message: 'Ok'}], 30000, {color: 'red'});
    }
    if (userDisabledSaver) {
      this.supported = false;
      StatusMessage.showTemporaryMessage(
          `Save State has been disabled because Old Style saving has been turned on in User Preferences.`,
          10000, {color: 'orange'});
    } else {
      const throttledUpdate = debounce(() => this.push(), updateDelayMilliseconds);
      this.registerDisposer(root.changed.add(throttledUpdate));
      this.registerDisposer(() => throttledUpdate.cancel());
      window.addEventListener('focus', (() => this.push()).bind(this));
    }
  }
  // Main Methods
  public pull() {
    // Get SaveEntry from localStorage
    if (storageAccessible() && this.key) {
      const entry = localStorage[`${stateKey}-${this.key}`];
      if (entry) {
        return JSON.parse(entry);
      }
    }
    return;
  }
  public push(clean?: boolean) {
    // update SaveEntry in localStorage
    if (storageAccessible() && this.key) {
      const source = <SaveEntry>this.pull() || {};
      if (source.history && source.history.length) {
        // history should never be empty
        if (this.reassign(source)) {
          source.history = [];
        }
        source.history = this.uniquePush(source.history, this.session_id);
      } else {
        source.history = [this.session_id];
      }
      const oldState = this.root.toJSON();
      const stateChange = JSON.stringify(oldState) !== JSON.stringify(source.state);

      if (stateChange || clean) {
        source.state = oldState;
        // if clean is true, then this state is committed, and not dirty.
        source.dirty = clean ? !clean : true;
        const serializedUpdate = JSON.stringify(source);
        this.robustSet(`${stateKey}-${this.key}`, serializedUpdate);
      }
      this.setSaveStatus(source.dirty);
      this.notifyManager();
    }
  }
  public commit(source_url: string) {
    if (this.key) {
      this.savedUrl = source_url;
      this.addToHistory(recordHistory(source_url));
      this.push(true);
    }
  }
  loadFromKey() {
    const params = new URLSearchParams(window.location.search);
    this.key = <any>params.get('local_id');

    if (this.key) {
      location.hash = '';
      let entry = this.pull();
      // TODO: REMOVE BACKWARD COMPATIBILITY
      if (!entry) {
        const oldDatabaseRaw = localStorage[deprecatedKey];
        const oldDatabase = JSON.parse(oldDatabaseRaw || '{}');
        entry = oldDatabase[this.key];
        delete oldDatabase[this.key];
        const serializedDatabase = JSON.stringify(oldDatabase);
        this.robustSet(deprecatedKey, serializedDatabase);
      }

      if (entry) {
        this.setSaveStatus(entry.dirty);
        try {
          this.root.restoreState(entry.state);
        } catch (e) {
          StatusMessage.showError(e);
        }
        StatusMessage.showTemporaryMessage(
            `Loaded from local storage. Do not duplicate this URL.`, 4000);
        if (entry.dirty && getUnshareWarning().value) {
          StatusMessage.messageWithAction(
              `This state has not been shared, share and copy the JSON or RAW URL to avoid losing progress. `,
              [
                {
                  message: 'Dismiss',
                  action: () => {
                    dismissUnshareWarning();
                    StatusMessage.showTemporaryMessage(
                        'To reenable this warning, check "Unshared state warning" in the User Preferences menu.',
                        5000);
                  }
                },
                {message: 'Share', action: () => this.viewer.postJsonState(true)}
              ],
              undefined, {color: 'yellow'});
        }
      } else {
        StatusMessage.showError(
            `This URL is invalid. Do not copy the URL in the address bar. Use the save button.`);
      }
    } else {
      this.setSaveStatus(true);
      this.generateKey();
    }
  }
  // Utility
  purge() {
    if (storageAccessible()) {
      this.overwriteHistory();
    }
  }
  nuke(complete = false) {
    if (storageAccessible()) {
      localStorage[stateKey] = '[]';
      const storage = localStorage;
      const storageKeys = Object.keys(storage);
      const stateKeys =
          complete ? storageKeys : storageKeys.filter(key => key.includes(`${stateKey}-`));
      stateKeys.forEach(target => localStorage.removeItem(target));
    }
  }
  userRemoveEntries(complete = false) {
    this.nuke(complete);
    this.push();
  }
  setSaveStatus(status = false) {
    const button = document.getElementById('neuroglancer-saver-button');
    if (button) {
      button.classList.toggle('dirty', status);
    }
    return status;
  }
  history(): SaveHistory[] {
    const saveHistoryString = localStorage.getItem(historyKey);
    return saveHistoryString ? JSON.parse(saveHistoryString) : [];
  }
  overwriteHistory(newHistory: SaveHistory[] = []) {
    this.robustSet(historyKey, JSON.stringify(newHistory));
  }
  public showSaveDialog(viewer: Viewer, jsonString?: string, get?: UrlType) {
    new SaveDialog(viewer, jsonString, get);
  }
  public showHistory(viewer: Viewer) {
    new SaveHistoryDialog(viewer, this);
  }
  // Helper
  generateKey() {
    this.key = getRandomHexString();
    const params = new URLSearchParams();
    params.set('local_id', this.key);
    history.pushState({}, '', `${window.location.origin}/?${params.toString()}`);
  }
  reassign(master: any) {
    const hist = <string[]>master.history;
    const lastIndex = hist.length - 1;
    const amILastEditor = hist[lastIndex] === this.session_id;
    if (!amILastEditor && hist.includes(this.session_id)) {
      // someone else is editing the state I am editing
      this.generateKey();
      return true;
    }
    return false;
  }
  robustSet(key: string, data: any) {
    while (true) {
      try {
        localStorage.setItem(key, data);
        break;
      } catch (e) {
        // make space
        const entryCount = this.getManager().length;
        if (entryCount) {
          this.evict();
        } else {
          // if no space avaliable break and warn user
          throw e;
        }
      }
    }
  }
  getManager() {
    const managerRaw = localStorage[stateKey];
    return <string[]>JSON.parse(managerRaw || '[]');
  }
  notifyManager() {
    if (storageAccessible() && this.key) {
      const manager = this.uniquePush(this.getManager(), this.key);
      const serializedManager = JSON.stringify(manager);
      this.robustSet(stateKey, serializedManager);
    }
  }
  evict(count = 1) {
    if (storageAccessible() && this.key) {
      const manager = this.getManager();

      const targets = manager.splice(0, count);
      const serializedManager = JSON.stringify(manager);
      localStorage.setItem(stateKey, serializedManager);
      targets.forEach(key => localStorage.removeItem(`${stateKey}-${key}`));
    }
  }
  addToHistory(entry: SaveHistory) {
    const saveHistory = this.history();
    saveHistory.push(entry);
    if (saveHistory.length > 100) {
      saveHistory.splice(0, 1);
    }
    this.overwriteHistory(saveHistory);
  }
  uniquePush(source: any[], entry: any) {
    const target = source.indexOf(entry);
    if (target > -1) {
      source.splice(target, 1);
    }
    source.push(entry);
    return source;
  }
}

/*form: HTMLElement, popupID?: string, content?:
string, textId?: string, disabled = false, fieldTitle = '', btnName?: string, btnTitle?: string,
btnAct?: EventListener, btnClass?: string, readonly = true, newLine = true */
type FieldConfig = {
  form: HTMLElement,
  popupID?: string,
  content?: string,
  textId?: string,
  disabled?: boolean,
  fieldTitle?: string,
  btnName?: string,
  btnTitle?: string,
  btnAct?: EventListener,
  btnClass?: string,
  readonly?: boolean,
  newLine?: boolean
};

class SaveDialog extends Overlay {
  constructor(public viewer: Viewer, jsonString?: string, getUrlType?: UrlType) {
    super();
    const br = () => document.createElement('br');
    const jsonURLDefault = `LINK SHORTNER INACCESSIBLE`;

    const urlStart = `${window.location.origin}${window.location.pathname}`;
    const jsonUrl = jsonString ? `${urlStart}?json_url=${jsonString}` : jsonURLDefault;
    const rawUrl = `${urlStart}#!${viewer.hashBinding!.returnURLHash()}`;
    const socialBar = createSocialBar(jsonUrl);

    const existingShareDialog = document.getElementById('neuroglancer-save-state-json');
    if (existingShareDialog) {
      return;
    }

    if (getUrlType) {
      const copyString = getUrlType === UrlType.json ? jsonUrl : rawUrl;
      if (copyString !== jsonURLDefault) {
        const text = document.createElement('input');
        document.body.append(text);
        text.type = 'text';
        text.value = copyString;
        text.select();
        document.execCommand('copy');
        document.body.removeChild(text);
        StatusMessage.showTemporaryMessage(
            `Saved and Copied ${
                getUrlType === UrlType.json ? `JSON Link` : `Full State (RAW) link`} to Clipboard.`,
            5000);
      } else {
        StatusMessage.showTemporaryMessage(
            'Could not generate JSON link.', 2000, {color: 'yellow'});
      }
      this.dispose();
      return;
    }

    let formMain = document.createElement('form');
    let {content} = this;
    content.style.overflow = 'visible';
    content.classList.add('ng-dark');

    const title = document.createElement('h1');
    title.innerText = 'Share Link';
    const descr = document.createElement('div');
    descr.innerText = 'This link lets you share the exact view you currently see in neuroglancer.';
    descr.style.paddingBottom = '10px';
    descr.style.maxWidth = '360px';

    const viewSimple = document.createElement('div');
    {
      viewSimple.append(this.makePopup('JSON_URL'));
      this.insertField({
        form: viewSimple,
        popupID: `ng-save-popup-${'JSON_URL'}`,
        content: jsonUrl,
        textId: 'neuroglancer-save-state-json',
        disabled: jsonUrl === jsonURLDefault,
        fieldTitle:
            'This link points to a location where the state is saved with a server defined in "Advanced Options"',
        btnName: 'Copy',
        btnTitle: 'CTRL + SHIFT + J',
        btnClass: 'copy_button'
      });
    }

    const advanceTab = document.createElement('button');
    advanceTab.innerHTML = 'Advanced Options';
    advanceTab.type = 'button';
    advanceTab.classList.add('special-button');
    const viewAdvanc = document.createElement('div');
    advanceTab.addEventListener('click', () => {
      viewAdvanc.classList.toggle('ng-hidden');
    });
    {
      viewAdvanc.classList.toggle('ng-hidden', jsonUrl !== jsonURLDefault);
      viewAdvanc.append(this.makePopup('RAW_URL'));
      this.insertLabel(viewAdvanc, 'Long Link', 'neuroglancer-save-state-raw');

      this.insertField({
        form: viewAdvanc,
        popupID: `ng-save-popup-${'RAW_URL'}`,
        content: rawUrl,
        textId: 'neuroglancer-save-state-raw',
        fieldTitle:
            'This link contains the whole state, does not involve a server but might be too long to copy and share.',
        btnName: 'Copy',
        btnTitle: 'CTRL + SHIFT + R',
        btnClass: 'copy_button'
      });
      viewAdvanc.append(br());
      this.insertLabel(viewAdvanc, 'Link Shortener', 'neuroglancer-save-state-linkshare');
      this.insertField({
        form: viewAdvanc,
        popupID: '',
        content: viewer.jsonStateServer.value,
        textId: 'neuroglancer-save-state-linkshare',
        fieldTitle: '',
        readonly: false,
        btnName: 'Shorten',
        btnTitle: 'Push to state server to get JSON URL.',
        btnAct: () => {
          const field =
              <HTMLInputElement>document.getElementById('neuroglancer-save-state-linkshare');
          const fieldBtn = <HTMLButtonElement>document.getElementById(
              'neuroglancer-save-state-linkshare-button');
          viewer.jsonStateServer.value = field ? field.value : '';
          if (viewer.jsonStateServer.value && fieldBtn) {
            fieldBtn.disabled = true;
            saverToggle(false);
            const restoreSaving = () => {
              try {
                this.dispose();
              } catch {
              }
              saverToggle(true);
            };
            viewer.postJsonState(true, undefined, true, restoreSaving);
          }
        },
        btnClass: 'shorten_button'
      });

      /* TODO: This button may be renabled in the future
      const clearButton = document.createElement('button');
      {
        clearButton.innerText = '⚠️ Clear States';
        clearButton.title = 'Remove all Local States.';
        clearButton.type = 'button';
        clearButton.addEventListener('click', () => {
          if (confirm('All unshared or unopened states will be lost. Continue?')) {
            if (viewer.saver) {
              viewer.saver.userRemoveEntries();
            }
          }
        });
      }
<<<<<<< HEAD
    });
    if (socialBar) {
      content.appendChild(socialBar);
    }
    const pushButtonContainer = document.createElement('div');
    pushButtonContainer.style.textAlign = 'right';
    pushButtonContainer.style.marginBottom = '5px';
    pushButtonContainer.append(pushButton);
    content.append(pushButtonContainer);
=======
      viewAdvanc.append(br());
      viewAdvanc.append(clearButton);
      */
    }

    formMain.append(title, descr, viewSimple, br(), advanceTab, viewAdvanc);
>>>>>>> 36a90d74

    let modal = document.createElement('div');
    content.appendChild(modal);

    modal.appendChild(formMain);

    modal.onblur = () => this.dispose();
    modal.focus();
  }

  insertField(config: FieldConfig) {
    const {form} = config;
    let {content, textId, fieldTitle, disabled} = config;
    let {btnName, btnTitle, btnAct, btnClass} = config;
    let {readonly, newLine, popupID} = config;

    let text = document.createElement('input');
    text.readOnly = readonly === undefined ? true : readonly;
    text.type = 'text';
    text.value = content || '';
    text.size = 100;
    text.disabled = !!disabled;
    text.title = fieldTitle || '';
    text.classList.add('rounded-input');
    text.classList.toggle('disabled', !!disabled);

    const btn = document.createElement('button');
    btn.type = 'button';
    btn.className = btnClass || '';
    btn.classList.toggle('disabled', !!disabled);
    btn.disabled = !!disabled;
    if (btnAct && !disabled) {
      btn.addEventListener('click', btnAct);
    }
    btn.innerText = btnName || '';
    btn.title = btnTitle || '';

    if (textId) {
      text.id = textId;
      btn.id = `${text.id}-button`;
    }

    if (popupID) {
      const copyFtn = () => {
        text.select();
        document.execCommand('copy');
        let popup = document.getElementById(popupID!);
        if (popup) {
          popup.classList.add('ng-show');
        }
      };
      text.addEventListener('click', copyFtn);
      text.addEventListener('blur', () => {
        let popup = document.getElementById(popupID!);
        if (popup) {
          popup.classList.remove('ng-show');
        }
      });
      if (btnName && !btnAct) {
        btn.addEventListener('click', copyFtn);
      }
    }
    form.append(
        text, ' ', btn, (newLine || newLine === undefined) ? document.createElement('br') : '');
  }

  insertLabel(form: HTMLElement, label: string, targetId: string, newLine = true) {
    let labelElement = document.createElement('label');
    labelElement.innerText = label;
    labelElement.htmlFor = targetId;
    form.append(labelElement, newLine ? document.createElement('br') : '');
  }

  makePopup(label?: string) {
    let popupContainer = document.createElement('div');
    popupContainer.classList.add('ng-popup');
    let popupContent = document.createElement('span');
    popupContent.classList.add('ng-popuptext');
    popupContent.innerText = 'Copied...';
    popupContent.id = `ng-save-popup-${label || ''}`;
    popupContainer.appendChild(popupContent);
    return popupContainer;
  }
}

class SaveHistoryDialog extends Overlay {
  table = document.createElement('table');
  constructor(public viewer: Viewer, saver: SaveState) {
    super();
    let {content, table} = this;
    if (saver.supported) {
      let saves = saver.history();
      let modal = document.createElement('div');
      content.appendChild(modal);

      table.classList.add('ng-zebra-table');
      saves.reverse().forEach(this.tableEntry.bind(this));

      const clear = document.createElement('button');
      clear.innerText = 'Clear';
      clear.title = 'Remove all saved states.';
      clear.addEventListener('click', () => {
        saver.purge();
        this.dispose();
      });

      modal.append(clear);
      if (!table.children.length) {
        modal.append(document.createElement('br'), `There are no saved states.`);
      }
      modal.append(table);
      modal.onblur = () => this.dispose();
      modal.focus();
    } else {
      this.dispose();
      StatusMessage.showTemporaryMessage(`Cannot access saved states.`, 10000);
    }
  }

  tableEntry(entry: SaveHistory) {
    if (!entry || !entry.source_url) {
      return;
    }
    const row = document.createElement('tr');
    const date = document.createElement('td');
    const link = document.createElement('td');
    const linkAnchor = document.createElement('a');

    date.innerText = (new Date(entry.timestamp)).toLocaleString();
    linkAnchor.innerText =
        `${window.location.origin}${window.location.pathname}?json_url=${entry.source_url}`;
    linkAnchor.href = linkAnchor.innerText;
    linkAnchor.style.display = 'block';
    link.append(linkAnchor);
    row.append(date, link);
    this.table.append(row);
  }
}

interface SaveEntry {
  dirty: boolean;
  state: any;
  history: string[];
}

interface SaveHistory {
  source_url: string;
  timestamp: number;
}

const recordHistory = (url: string) => {
  return <SaveHistory>{timestamp: (new Date()).valueOf(), source_url: url};
};

export const saverToggle = (active: boolean) => {
  const saver = document.getElementsByClassName('ng-saver');
  let saveBtn: HTMLButtonElement;
  if (saver && saver.length) {
    saveBtn = <HTMLButtonElement>saver[0];
    saveBtn.classList.toggle('busy', !active);
    saveBtn.disabled = !active;
  }
};

export const storageAccessible = () => {
  // Stolen from
  // https://developer.mozilla.org/en-US/docs/Web/API/Web_Storage_API/Using_the_Web_Storage_API
  const type = 'localStorage';
  let storage;
  try {
    storage = window[type];
    let x = '__storage_test__';
    storage.setItem(x, x);
    storage.removeItem(x);
    return true;
  } catch (e) {
    const outOfSpace = e instanceof DOMException &&
        (
                           // everything except Firefox
                           e.code === 22 ||
                           // Firefox
                           e.code === 1014 ||
                           // test name field too, because code might not be present
                           // everything except Firefox
                           e.name === 'QuotaExceededError' ||
                           // Firefox
                           e.name === 'NS_ERROR_DOM_QUOTA_REACHED') &&
        // acknowledge QuotaExceededError only if there's something already stored
        (storage && storage.length !== 0);
    // outOfSpace is still accessible
    return outOfSpace;
  }
};<|MERGE_RESOLUTION|>--- conflicted
+++ resolved
@@ -413,7 +413,6 @@
           }
         });
       }
-<<<<<<< HEAD
     });
     if (socialBar) {
       content.appendChild(socialBar);
@@ -423,14 +422,12 @@
     pushButtonContainer.style.marginBottom = '5px';
     pushButtonContainer.append(pushButton);
     content.append(pushButtonContainer);
-=======
       viewAdvanc.append(br());
       viewAdvanc.append(clearButton);
       */
     }
 
     formMain.append(title, descr, viewSimple, br(), advanceTab, viewAdvanc);
->>>>>>> 36a90d74
 
     let modal = document.createElement('div');
     content.appendChild(modal);
