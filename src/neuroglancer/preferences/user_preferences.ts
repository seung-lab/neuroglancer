--- conflicted
+++ resolved
@@ -54,17 +54,16 @@
   return userPreferences.saveToAddressBar;
 }
 
-<<<<<<< HEAD
 export function getPreserveSourceAnnotations(): TrackableBoolean {
   return userPreferences.preserveSourceAnnotations;
-=======
+}
+
 export function getUnshareWarning(): TrackableBoolean {
   return userPreferences.unshareWarning;
 }
 
 export function dismissUnshareWarning() {
   userPreferences.unshareWarning.value = false;
->>>>>>> 80c90aa9
 }
 
 export class UserPreferencesDialog extends Overlay {
