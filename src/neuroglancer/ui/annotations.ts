/**
 * @license
 * Copyright 2018 Google Inc.
 * Licensed under the Apache License, Version 2.0 (the "License");
 * you may not use this file except in compliance with the License.
 * You may obtain a copy of the License at
 *
 *      http://www.apache.org/licenses/LICENSE-2.0
 *
 * Unless required by applicable law or agreed to in writing, software
 * distributed under the License is distributed on an "AS IS" BASIS,
 * WITHOUT WARRANTIES OR CONDITIONS OF ANY KIND, either express or implied.
 * See the License for the specific language governing permissions and
 * limitations under the License.
 */

/**
 * @file User interface for display and editing annotations.
 */

import './annotations.css';

import debounce from 'lodash/debounce';
import {Annotation, AnnotationReference, AnnotationSource, AnnotationTag, AnnotationType, AxisAlignedBoundingBox, Ellipsoid, getAnnotationTypeHandler, Line} from 'neuroglancer/annotation';
import {AnnotationLayer, AnnotationLayerState, PerspectiveViewAnnotationLayer, SliceViewAnnotationLayer} from 'neuroglancer/annotation/frontend';
import {DataFetchSliceViewRenderLayer, MultiscaleAnnotationSource} from 'neuroglancer/annotation/frontend_source';
import {setAnnotationHoverStateFromMouseState} from 'neuroglancer/annotation/selection';
import {MouseSelectionState, UserLayer} from 'neuroglancer/layer';
import {VoxelSize} from 'neuroglancer/navigation_state';
import {SegmentationDisplayState} from 'neuroglancer/segmentation_display_state/frontend';
import {TrackableAlphaValue, trackableAlphaValue} from 'neuroglancer/trackable_alpha';
import {TrackableBooleanCheckbox} from 'neuroglancer/trackable_boolean';
import {registerNested, TrackableValueInterface, WatchableRefCounted, WatchableValue} from 'neuroglancer/trackable_value';
import {registerTool, Tool} from 'neuroglancer/ui/tool';
import {HidingList} from 'neuroglancer/ui/hiding_list';
import {TrackableRGB} from 'neuroglancer/util/color';
import {Borrowed, Owned, RefCounted} from 'neuroglancer/util/disposable';
import {removeChildren} from 'neuroglancer/util/dom';
import {mat3, mat3FromMat4, mat4, transformVectorByMat4, vec3} from 'neuroglancer/util/geom';
import {verifyObject, verifyObjectProperty, verifyOptionalInt, verifyOptionalString, verifyString} from 'neuroglancer/util/json';
import {NullarySignal} from 'neuroglancer/util/signal';
import {formatBoundingBoxVolume, formatIntegerBounds, formatIntegerPoint, formatLength} from 'neuroglancer/util/spatial_units';
import {Uint64} from 'neuroglancer/util/uint64';
import {WatchableVisibilityPriority} from 'neuroglancer/visibility_priority/frontend';
import {makeCloseButton} from 'neuroglancer/widget/close_button';
import {ColorWidget} from 'neuroglancer/widget/color';
import {MinimizableGroupWidget} from 'neuroglancer/widget/minimizable_group';
import {RangeWidget} from 'neuroglancer/widget/range';
import {StackView, Tab} from 'neuroglancer/widget/tab_view';
import {makeTextIconButton} from 'neuroglancer/widget/text_icon_button';
import {Uint64EntryWidget} from 'neuroglancer/widget/uint64_entry_widget';

const Papa = require('papaparse');

type AnnotationIdAndPart = {
  id: string,
  partIndex?: number
};

export class AnnotationSegmentListWidget extends RefCounted {
  element = document.createElement('div');
  private addSegmentWidget = this.registerDisposer(new Uint64EntryWidget());
  private segmentationState: SegmentationDisplayState|undefined|null;
  private debouncedUpdateView = debounce(() => this.updateView(), 0);
  constructor(
      public reference: Borrowed<AnnotationReference>,
      public annotationLayer: AnnotationLayerState) {
    super();
    this.element.className = 'neuroglancer-annotation-segment-list';
    const {addSegmentWidget} = this;
    addSegmentWidget.element.style.display = 'inline-block';
    addSegmentWidget.element.title = 'Associate segments';
    this.element.appendChild(addSegmentWidget.element);
    this.registerDisposer(annotationLayer.segmentationState.changed.add(this.debouncedUpdateView));
    this.registerDisposer(() => this.unregisterSegmentationState());
    this.registerDisposer(this.addSegmentWidget.valuesEntered.add(values => {
      const annotation = this.reference.value;
      if (annotation == null) {
        return;
      }
      const existingSegments = annotation.segments;
      const segments = [...(existingSegments || []), ...values];
      const newAnnotation = {...annotation, segments};
      this.annotationLayer.source.update(this.reference, newAnnotation);
      this.annotationLayer.source.commit(this.reference);
    }));
    this.registerDisposer(reference.changed.add(this.debouncedUpdateView));
    this.updateView();
  }

  private unregisterSegmentationState() {
    const {segmentationState} = this;
    if (segmentationState != null) {
      segmentationState.rootSegments.changed.remove(this.debouncedUpdateView);
      segmentationState.segmentColorHash.changed.remove(this.debouncedUpdateView);
      segmentationState.segmentSelectionState.changed.remove(this.debouncedUpdateView);
      this.segmentationState = undefined;
    }
  }

  private updateView() {
    const segmentationState = this.annotationLayer.segmentationState.value;
    if (segmentationState !== this.segmentationState) {
      this.unregisterSegmentationState();
      this.segmentationState = segmentationState;
      if (segmentationState != null) {
        segmentationState.rootSegments.changed.add(this.debouncedUpdateView);
        segmentationState.segmentColorHash.changed.add(this.debouncedUpdateView);
        segmentationState.segmentSelectionState.changed.add(this.debouncedUpdateView);
      }
    }

    const {element} = this;
    // Remove existing segment representations.
    for (let child = this.addSegmentWidget.element.nextElementSibling; child !== null;) {
      const next = child.nextElementSibling;
      element.removeChild(child);
      child = next;
    }
    element.style.display = 'none';
    const annotation = this.reference.value;
    if (annotation == null) {
      return;
    }
    const segments = annotation.segments;
    if (segmentationState === null) {
      return;
    }
    element.style.display = '';
    if (segments === undefined || segments.length === 0) {
      return;
    }
    const segmentColorHash = segmentationState ? segmentationState.segmentColorHash : undefined;
    segments.forEach((segment, index) => {
      if (index !== 0) {
        element.appendChild(document.createTextNode(' '));
      }
      const child = document.createElement('span');
      child.title =
          'Double click to toggle segment visibility, control+click to disassociate segment from annotation.';
      child.className = 'neuroglancer-annotation-segment-item';
      child.textContent = segment.toString();
      if (segmentationState !== undefined) {
        child.style.backgroundColor = segmentColorHash!.computeCssColor(segment);
        child.addEventListener('mouseenter', () => {
          segmentationState.segmentSelectionState.set(segment);
        });
        child.addEventListener('mouseleave', () => {
          segmentationState.segmentSelectionState.set(null);
        });
        child.addEventListener('dblclick', (event: MouseEvent) => {
          if (event.ctrlKey) {
            return;
          }
          if (segmentationState.rootSegments.has(segment)) {
            segmentationState.rootSegments.delete(segment);
          } else {
            segmentationState.rootSegments.add(segment);
          }
        });
      }
      child.addEventListener('click', (event: MouseEvent) => {
        if (!event.ctrlKey) {
          return;
        }
        const existingSegments = annotation.segments || [];
        const newSegments = existingSegments.filter(x => !Uint64.equal(segment, x));
        const newAnnotation = {...annotation, segments: newSegments ? newSegments : undefined};
        this.annotationLayer.source.update(this.reference, newAnnotation);
        this.annotationLayer.source.commit(this.reference);
      });
      element.appendChild(child);
    });
  }
}

export class SelectedAnnotationState extends RefCounted implements
    TrackableValueInterface<AnnotationIdAndPart|undefined> {
  private value_: AnnotationIdAndPart|undefined;
  changed = new NullarySignal();

  private annotationLayer: AnnotationLayerState|undefined;
  private reference_: Owned<AnnotationReference>|undefined;

  get reference() {
    return this.reference_;
  }

  constructor(public annotationLayerState: Owned<WatchableRefCounted<AnnotationLayerState>>) {
    super();
    this.registerDisposer(annotationLayerState);
    this.registerDisposer(annotationLayerState.changed.add(this.validate));
    this.updateAnnotationLayer();
    this.reference_ = undefined;
    this.value_ = undefined;
  }

  get value() {
    return this.value_;
  }

  get validValue() {
    return this.annotationLayer && this.value_;
  }

  set value(value: AnnotationIdAndPart|undefined) {
    this.value_ = value;
    const reference = this.reference_;
    if (reference !== undefined) {
      if (value === undefined || reference.id !== value.id) {
        this.unbindReference();
      }
    }
    this.validate();
    this.changed.dispatch();
  }

  private updateAnnotationLayer() {
    const annotationLayer = this.annotationLayerState.value;
    if (annotationLayer === this.annotationLayer) {
      return false;
    }
    this.unbindLayer();
    this.annotationLayer = annotationLayer;
    if (annotationLayer !== undefined) {
      annotationLayer.source.changed.add(this.validate);
    }
    return true;
  }

  private unbindLayer() {
    if (this.annotationLayer !== undefined) {
      this.annotationLayer.source.changed.remove(this.validate);
      this.annotationLayer = undefined;
    }
  }

  disposed() {
    this.unbindLayer();
    this.unbindReference();
    super.disposed();
  }

  private unbindReference() {
    const reference = this.reference_;
    if (reference !== undefined) {
      reference.changed.remove(this.referenceChanged);
      this.reference_ = undefined;
    }
  }

  private referenceChanged = (() => {
    this.validate();
    this.changed.dispatch();
  });

  private validate = (() => {
    const updatedLayer = this.updateAnnotationLayer();
    const {annotationLayer} = this;
    if (annotationLayer !== undefined) {
      const value = this.value_;
      if (value !== undefined) {
        let reference = this.reference_;
        if (reference !== undefined && reference.id !== value.id) {
          // Id changed.
          value.id = reference.id;
        } else if (reference === undefined) {
          reference = this.reference_ = annotationLayer.source.getReference(value.id);
          reference.changed.add(this.referenceChanged);
        }
        if (reference.value === null) {
          this.unbindReference();
          this.value = undefined;
          return;
        }
      } else {
        this.unbindReference();
      }
    }
    if (updatedLayer) {
      this.changed.dispatch();
    }
  });

  toJSON() {
    const value = this.value_;
    if (value === undefined) {
      return undefined;
    }
    if (value.partIndex === 0) {
      return value.id;
    }
    return value;
  }
  reset() {
    this.value = undefined;
  }
  restoreState(x: any) {
    if (x === undefined) {
      this.value = undefined;
      return;
    }
    if (typeof x === 'string') {
      this.value = {'id': x, 'partIndex': 0};
      return;
    }
    verifyObject(x);
    this.value = {
      'id': verifyObjectProperty(x, 'id', verifyString),
      'partIndex': verifyObjectProperty(x, 'partIndex', verifyOptionalInt),
    };
  }
}

const tempVec3 = vec3.create();

function makePointLink(
    point: vec3, transform: mat4, voxelSize: VoxelSize,
    setSpatialCoordinates?: (point: vec3) => void) {
  const spatialPoint = vec3.transformMat4(vec3.create(), point, transform);
  const positionText = formatIntegerPoint(voxelSize.voxelFromSpatial(tempVec3, spatialPoint));
  if (setSpatialCoordinates !== undefined) {
    const element = document.createElement('span');
    element.className = 'neuroglancer-voxel-coordinates-link';
    element.textContent = positionText;
    element.title = `Center view on voxel coordinates ${positionText}.`;
    element.addEventListener('click', () => {
      setSpatialCoordinates(spatialPoint);
    });
    return element;
  } else {
    return document.createTextNode(positionText);
  }
}

export function getPositionSummary(
    element: HTMLElement, annotation: Annotation, transform: mat4, voxelSize: VoxelSize,
    setSpatialCoordinates?: (point: vec3) => void) {
  const makePointLinkWithTransform = (point: vec3) =>
      makePointLink(point, transform, voxelSize, setSpatialCoordinates);

  switch (annotation.type) {
    case AnnotationType.AXIS_ALIGNED_BOUNDING_BOX:
    case AnnotationType.LINE:
      element.appendChild(makePointLinkWithTransform(annotation.pointA));
      element.appendChild(document.createTextNode('–'));
      element.appendChild(makePointLinkWithTransform(annotation.pointB));
      break;
    case AnnotationType.POINT:
      element.appendChild(makePointLinkWithTransform(annotation.point));
      break;
    case AnnotationType.ELLIPSOID:
      element.appendChild(makePointLinkWithTransform(annotation.center));
      const transformedRadii = transformVectorByMat4(tempVec3, annotation.radii, transform);
      voxelSize.voxelFromSpatial(transformedRadii, transformedRadii);
      element.appendChild(document.createTextNode('±' + formatIntegerBounds(transformedRadii)));
      break;
  }
}

function getCenterPosition(annotation: Annotation, transform: mat4) {
  const center = vec3.create();
  switch (annotation.type) {
    case AnnotationType.AXIS_ALIGNED_BOUNDING_BOX:
    case AnnotationType.LINE:
      vec3.add(center, annotation.pointA, annotation.pointB);
      vec3.scale(center, center, 0.5);
      break;
    case AnnotationType.POINT:
      vec3.copy(center, annotation.point);
      break;
    case AnnotationType.ELLIPSOID:
      vec3.copy(center, annotation.center);
      break;
  }
  return vec3.transformMat4(center, center, transform);
}

export class AnnotationLayerView extends Tab {
  private annotationListContainer = document.createElement('ul');
  private annotationListElements = new Map<string, HTMLElement>();
  private annotationHidingList: HidingList;
  private annotationsToAdd: HTMLElement[] = [];
  private annotationTags = new Map<number, HTMLOptionElement>();
  private previousSelectedId: string|undefined;
  private previousHoverId: string|undefined;
  private updated = false;
  groupVisualization = this.registerDisposer(new MinimizableGroupWidget('Visualization'));
  groupAnnotations = this.registerDisposer(new MinimizableGroupWidget('Annotations'));

  constructor(
      public layer: Borrowed<UserLayerWithAnnotations>,
      public state: Owned<SelectedAnnotationState>,
      public annotationLayer: Owned<AnnotationLayerState>, public voxelSize: Owned<VoxelSize>,
      public setSpatialCoordinates: (point: vec3) => void) {
    super();
    this.element.classList.add('neuroglancer-annotation-layer-view');
    this.annotationListContainer.classList.add('neuroglancer-annotation-list');
    this.registerDisposer(state);
    this.registerDisposer(voxelSize);
    this.registerDisposer(annotationLayer);
    const {source} = annotationLayer;
    const updateView = () => {
      this.updated = false;
      this.updateView();
    };
    this.registerDisposer(
        source.childAdded.add((annotation) => this.addAnnotationElement(annotation)));
    this.registerDisposer(
        source.childUpdated.add((annotation) => this.updateAnnotationElement(annotation)));
    this.registerDisposer(
        source.childDeleted.add((annotationId) => this.deleteAnnotationElement(annotationId)));
    this.registerDisposer(this.visibility.changed.add(() => this.updateView()));
    this.registerDisposer(annotationLayer.transform.changed.add(updateView));
    this.updateView();

    const toolbox = document.createElement('div');
    toolbox.className = 'neuroglancer-annotation-toolbox';

    layer.initializeAnnotationLayerViewTab(this);

    {
      const widget = this.registerDisposer(new RangeWidget(this.annotationLayer.fillOpacity));
      widget.promptElement.textContent = 'Fill opacity';
      this.groupVisualization.appendFixedChild(widget.element);
    }

    const colorPicker = this.registerDisposer(new ColorWidget(this.annotationLayer.color));
    colorPicker.element.title = 'Change annotation display color';
    toolbox.appendChild(colorPicker.element);
    if (!annotationLayer.source.readonly) {
      const pointButton = document.createElement('button');
      pointButton.textContent = getAnnotationTypeHandler(AnnotationType.POINT).icon;
      pointButton.title = 'Annotate point';
      pointButton.addEventListener('click', () => {
        this.layer.tool.value = new PlacePointTool(this.layer, {});
      });
      toolbox.appendChild(pointButton);


      const boundingBoxButton = document.createElement('button');
      boundingBoxButton.textContent =
          getAnnotationTypeHandler(AnnotationType.AXIS_ALIGNED_BOUNDING_BOX).icon;
      boundingBoxButton.title = 'Annotate bounding box';
      boundingBoxButton.addEventListener('click', () => {
        this.layer.tool.value = new PlaceBoundingBoxTool(this.layer, {});
      });
      toolbox.appendChild(boundingBoxButton);


      const lineButton = document.createElement('button');
      lineButton.textContent = getAnnotationTypeHandler(AnnotationType.LINE).icon;
      lineButton.title = 'Annotate line';
      lineButton.addEventListener('click', () => {
        this.layer.tool.value = new PlaceLineTool(this.layer, {});
      });
      toolbox.appendChild(lineButton);


      const ellipsoidButton = document.createElement('button');
      ellipsoidButton.textContent = getAnnotationTypeHandler(AnnotationType.ELLIPSOID).icon;
      ellipsoidButton.title = 'Annotate ellipsoid';
      ellipsoidButton.addEventListener('click', () => {
        this.layer.tool.value = new PlaceSphereTool(this.layer, {});
      });
      toolbox.appendChild(ellipsoidButton);
    }

    {
      const jumpingShowsSegmentationCheckbox = this.registerDisposer(
          new TrackableBooleanCheckbox(this.annotationLayer.annotationJumpingDisplaysSegmentation));
      const label = document.createElement('label');
      label.textContent = 'Bracket shortcuts show segmentation: ';
      label.appendChild(jumpingShowsSegmentationCheckbox.element);
      this.groupVisualization.appendFixedChild(label);
    }

    {
      const annotationTagFilter = document.createElement('select');
      annotationTagFilter.id = 'annotation-tag-filter';
      annotationTagFilter.add(new Option('View all', '0', true, true));
      const createOptionText = (tag: AnnotationTag) => {
        return '#' + tag.label + ' (id: ' + tag.id.toString() + ')';
      };
      for (const tag of source.getTags()) {
        const option = new Option(createOptionText(tag), tag.id.toString(), false, false);
        this.annotationTags.set(tag.id, option);
        annotationTagFilter.add(option);
      }
      this.registerDisposer(source.tagAdded.add((tag) => {
        const option = new Option(createOptionText(tag), tag.id.toString(), false, false);
        this.annotationTags.set(tag.id, option);
        annotationTagFilter.add(option);
      }));
      this.registerDisposer(source.tagUpdated.add((tag) => {
        const option = this.annotationTags.get(tag.id)!;
        option.text = createOptionText(tag);
        for (const annotation of source) {
          if (this.annotationLayer.source.isAnnotationTaggedWithTag(annotation.id, tag.id)) {
            this.updateAnnotationElement(annotation, false);
          }
        }
      }));
      this.registerDisposer(source.tagDeleted.add((tagId) => {
        annotationTagFilter.removeChild(this.annotationTags.get(tagId)!);
        this.annotationTags.delete(tagId);
        for (const annotation of source) {
          this.updateAnnotationElement(annotation, false);
        }
      }));
      annotationTagFilter.addEventListener('change', () => {
        const tagIdSelected = parseInt(annotationTagFilter.selectedOptions[0].value, 10);
        this.annotationLayer.selectedAnnotationTagId.value = tagIdSelected;
        this.filterAnnotationsByTag(tagIdSelected);
      });
      const label = document.createElement('label');
      label.textContent = 'Filter annotation list by tag: ';
      label.appendChild(annotationTagFilter);
      this.groupVisualization.appendFixedChild(label);
    }

    {
      const exportToCSVButton = document.createElement('button');
      exportToCSVButton.id = 'exportToCSVButton';
      exportToCSVButton.textContent = 'Export to CSV';
      exportToCSVButton.addEventListener('click', () => {
        this.exportToCSV();
      });
      this.groupAnnotations.appendFixedChild(exportToCSVButton);
    }

    this.groupAnnotations.appendFixedChild(toolbox);
    this.groupAnnotations.appendFlexibleChild(this.annotationListContainer);
    this.element.appendChild(this.groupVisualization.element);
    this.element.appendChild(this.groupAnnotations.element);

    this.annotationListContainer.addEventListener('mouseleave', () => {
      this.annotationLayer.hoverState.value = undefined;
    });
    this.registerDisposer(
        this.annotationLayer.hoverState.changed.add(() => this.updateHoverView()));
    this.registerDisposer(this.state.changed.add(() => this.updateSelectionView()));

    this.annotationListContainer.parentElement!.classList.add(
        'neuroglancer-annotation-hiding-list-parent');
    this.annotationListContainer.classList.add('neuroglancer-annotation-hiding-list-container');
    const scrollArea = document.createElement('div');
    scrollArea.classList.add('neuroglancer-annotation-hiding-list-scrollarea');
    this.annotationListContainer.appendChild(scrollArea);
    const scrollbar = document.createElement('div');
    scrollbar.classList.add('neuroglancer-annotation-hiding-list-scrollbar');
    const scrollbarFiller = document.createElement('div');
    scrollbar.appendChild(scrollbarFiller);
    this.annotationListContainer.appendChild(scrollbar);
    this.annotationHidingList =
        new HidingList(scrollArea, scrollbar, scrollbarFiller, this.groupAnnotations.element);
  }

  private clearSelectionClass() {
    const {previousSelectedId} = this;
    if (previousSelectedId !== undefined) {
      const element = this.annotationListElements.get(previousSelectedId);
      if (element !== undefined) {
        element.classList.remove('neuroglancer-annotation-selected');
      }
      this.previousSelectedId = undefined;
    }
  }

  private clearHoverClass() {
    const {previousHoverId} = this;
    if (previousHoverId !== undefined) {
      const element = this.annotationListElements.get(previousHoverId);
      if (element !== undefined) {
        element.classList.remove('neuroglancer-annotation-hover');
      }
      this.previousHoverId = undefined;
    }
  }

  private updateSelectionView() {
    const selectedValue = this.state.value;
    let newSelectedId: string|undefined;
    if (selectedValue !== undefined) {
      newSelectedId = selectedValue.id;
    }
    const {previousSelectedId} = this;
    if (newSelectedId === previousSelectedId) {
      return;
    }
    this.clearSelectionClass();
    if (newSelectedId !== undefined) {
      const element = this.annotationListElements.get(newSelectedId);
      if (element !== undefined) {
        element.classList.add('neuroglancer-annotation-selected');
        this.annotationHidingList.scrollTo(element);
      }
    }
    this.previousSelectedId = newSelectedId;
  }

  private updateHoverView() {
    const selectedValue = this.annotationLayer.hoverState.value;
    let newHoverId: string|undefined;
    if (selectedValue !== undefined) {
      newHoverId = selectedValue.id;
    }
    const {previousHoverId} = this;
    if (newHoverId === previousHoverId) {
      return;
    }
    this.clearHoverClass();
    if (newHoverId !== undefined) {
      const element = this.annotationListElements.get(newHoverId);
      if (element !== undefined) {
        element.classList.add('neuroglancer-annotation-hover');
      }
    }
    this.previousHoverId = newHoverId;
  }

  private addAnnotationElementHelper(annotation: Annotation) {
<<<<<<< HEAD
    const {annotationLayer, annotationListElements} = this;
    const {objectToGlobal} = annotationLayer;

    const element = this.makeAnnotationListElement(annotation, objectToGlobal);
    this.annotationsToAdd.push(element);
    annotationListElements.set(annotation.id, element);

    element.addEventListener('mouseenter', () => {
      this.annotationLayer.hoverState.value = {id: annotation.id, partIndex: 0};
    });
    element.addEventListener('click', () => {
      this.state.value = {id: annotation.id, partIndex: 0};
    });

    element.addEventListener('mouseup', (event: MouseEvent) => {
      if (event.button === 2) {
        this.setSpatialCoordinates(
            getCenterPosition(annotation, this.annotationLayer.objectToGlobal));
      }
    });
=======
    this.annotationListContainer.appendChild(this.makeAnnotationListElement(annotation));
>>>>>>> ebb89392
  }

  private updateView() {
    if (!this.visible) {
      return;
    }
    if (this.updated) {
      return;
    }
    const {annotationLayer, annotationListElements} = this;
    const {source} = annotationLayer;
    this.annotationHidingList.removeAll();
    annotationListElements.clear();
<<<<<<< HEAD
    this.annotationsToAdd = [];
=======
>>>>>>> ebb89392
    for (const annotation of source) {
      this.addAnnotationElementHelper(annotation);
    }
    this.annotationHidingList.addElements(this.annotationsToAdd);
    this.resetOnUpdate();
  }

  private addAnnotationElement(annotation: Annotation) {
    if (!this.visible) {
<<<<<<< HEAD
=======
      this.updated = false;
      return;
    }
    if (!this.updated) {
      this.updateView();
>>>>>>> ebb89392
      return;
    }
    this.annotationsToAdd = [];
    this.addAnnotationElementHelper(annotation);
    this.annotationHidingList.addElement(this.annotationsToAdd[0]);
    this.resetOnUpdate();
  }

<<<<<<< HEAD
  private updateAnnotationElement(annotation: Annotation, checkVisibility = true) {
    if (checkVisibility && !this.visible) {
=======
  private updateAnnotationElement(annotation: Annotation) {
    if (!this.visible) {
      this.updated = false;
>>>>>>> ebb89392
      return;
    }
    if (!this.updated) {
      this.updateView();
      return;
    }
<<<<<<< HEAD
    {
      const position = <HTMLElement>element.querySelector('.neuroglancer-annotation-position');
      position.innerHTML = '';
      getPositionSummary(
          position, annotation, this.annotationLayer.objectToGlobal, this.voxelSize,
          this.setSpatialCoordinates);
    }
    if (element.lastElementChild && element.children.length === 3) {
      const annotationText = this.layer.getAnnotationText(annotation);
      if (!annotationText) {
        element.removeChild(element.lastElementChild);
      } else {
        element.lastElementChild.innerHTML = annotationText;
      }
    } else {
      this.createAnnotationDescriptionElement(element, annotation);
=======
    const {annotationListElements} = this;
    const element = annotationListElements.get(annotation.id);
    if (!element) {
      return;
>>>>>>> ebb89392
    }
    const {annotationListContainer} = this;
    const newElement = this.makeAnnotationListElement(annotation);
    annotationListContainer.replaceChild(newElement, element);
    annotationListElements.set(annotation.id, newElement);
    this.resetOnUpdate();
  }

  private deleteAnnotationElement(annotationId: string) {
    if (!this.visible) {
      this.updated = false;
      return;
    }
    if (!this.updated) {
      this.updateView();
      return;
    }
    let element = this.annotationListElements.get(annotationId);
    if (element) {
      this.annotationHidingList.removeElement(element);
      this.annotationListElements.delete(annotationId);
    }
    this.resetOnUpdate();
  }

  private resetOnUpdate() {
    this.clearHoverClass();
    this.clearSelectionClass();
    this.updated = true;
    this.updateHoverView();
    this.updateSelectionView();
  }

  private makeAnnotationListElement(annotation: Annotation) {
    const transform = this.annotationLayer.objectToGlobal;
    const element = document.createElement('li');
    element.title = 'Click to select, right click to recenter view.';

    const icon = document.createElement('div');
    icon.className = 'neuroglancer-annotation-icon';
    icon.textContent = getAnnotationTypeHandler(annotation.type).icon;
    element.appendChild(icon);

    const position = document.createElement('div');
    position.className = 'neuroglancer-annotation-position';
    getPositionSummary(position, annotation, transform, this.voxelSize, this.setSpatialCoordinates);
    element.appendChild(position);
    this.createAnnotationDescriptionElement(element, annotation);

    return element;
  }

  private createAnnotationDescriptionElement(
      annotationElement: HTMLElement, annotation: Annotation) {
    const annotationText = this.layer.getAnnotationText(annotation);
    if (annotationText) {
      const description = document.createElement('div');
      description.className = 'neuroglancer-annotation-description';
      description.textContent = annotationText;
      annotationElement.appendChild(description);
    }
<<<<<<< HEAD
  }

  private filterAnnotationsByTag(tagId: number) {
    for (const [annotationId, annotationElement] of this.annotationListElements) {
      if (tagId === 0 ||
          this.annotationLayer.source.isAnnotationTaggedWithTag(annotationId, tagId)) {
        annotationElement.classList.remove('neuroglancer-annotation-hiding-list-tagged-hidden');
      } else {
        annotationElement.classList.add('neuroglancer-annotation-hiding-list-tagged-hidden');
      }
    }
    this.annotationHidingList.recalculateHeights();
  }

  private exportToCSV() {
    const filename = 'annotations.csv';
    const pointToCoordinateText = (point: vec3, transform: mat4) => {
      const spatialPoint = vec3.transformMat4(vec3.create(), point, transform);
      return formatIntegerPoint(this.voxelSize.voxelFromSpatial(tempVec3, spatialPoint));
    };
    const columnHeaders = [
      'Coordinate 1', 'Coordinate 2 (if applicable)', 'Ellipsoid Dimensions (if applicable)',
      'Tags', 'Description', 'Segment IDs'
    ];
    const csvData: string[][] = [];
    for (const annotation of this.annotationLayer.source) {
      const annotationRow = [];
      let coordinate1String = '';
      let coordinate2String = '';
      let ellipsoidDimensions = '';
      switch (annotation.type) {
        case AnnotationType.AXIS_ALIGNED_BOUNDING_BOX:
        case AnnotationType.LINE:
          coordinate1String =
              pointToCoordinateText(annotation.pointA, this.annotationLayer.objectToGlobal);
          coordinate2String =
              pointToCoordinateText(annotation.pointB, this.annotationLayer.objectToGlobal);
          break;
        case AnnotationType.POINT:
          coordinate1String =
              pointToCoordinateText(annotation.point, this.annotationLayer.objectToGlobal);
          break;
        case AnnotationType.ELLIPSOID:
          coordinate1String =
              pointToCoordinateText(annotation.center, this.annotationLayer.objectToGlobal);
          const transformedRadii = transformVectorByMat4(
              tempVec3, annotation.radii, this.annotationLayer.objectToGlobal);
          this.voxelSize.voxelFromSpatial(transformedRadii, transformedRadii);
          ellipsoidDimensions = formatIntegerBounds(transformedRadii);
          break;
      }
      annotationRow.push(coordinate1String);
      annotationRow.push(coordinate2String);
      annotationRow.push(ellipsoidDimensions);
      if (this.annotationLayer.source instanceof AnnotationSource && annotation.tagIds) {
        // Papa.unparse expects an array of arrays even though here we only want to create a csv for
        // one row of tags
        const annotationTags: string[][] = [[]];
        annotation.tagIds.forEach(tagId => {
          const tag = (<AnnotationSource>this.annotationLayer.source).getTag(tagId);
          if (tag) {
            annotationTags[0].push(tag.label);
          }
        });
        if (annotationTags[0].length > 0) {
          annotationRow.push(Papa.unparse(annotationTags));
        } else {
          annotationRow.push('');
        }
      } else {
        annotationRow.push('');
      }
      if (annotation.description) {
        annotationRow.push(annotation.description);
      } else {
        annotationRow.push('');
      }
      if (annotation.segments) {
        // Papa.unparse expects an array of arrays even though here we only want to create a csv for
        // one row of segments
        const annotationSegments: string[][] = [[]];
        annotation.segments.forEach(segmentID => {
          annotationSegments[0].push(segmentID.toString());
        });
        if (annotationSegments[0].length > 0) {
          annotationRow.push(Papa.unparse(annotationSegments));
        } else {
          annotationRow.push('');
        }
      }
      csvData.push(annotationRow);
    }
    const csvString = Papa.unparse({'fields': columnHeaders, 'data': csvData});
    const blob = new Blob([csvString], {type: 'text/csv;charset=utf-8;'});
    const link = document.createElement('a');
    const url = URL.createObjectURL(blob);
    link.setAttribute('href', url);
    link.setAttribute('download', filename);
    document.body.appendChild(link);
    link.click();
    document.body.removeChild(link);
=======

    this.annotationListElements.set(annotation.id, element);
    element.addEventListener('mouseenter', () => {
      this.annotationLayer.hoverState.value = {id: annotation.id, partIndex: 0};
    });
    element.addEventListener('click', () => {
      this.state.value = {id: annotation.id, partIndex: 0};
    });

    element.addEventListener('mouseup', (event: MouseEvent) => {
      if (event.button === 2) {
        this.setSpatialCoordinates(
            getCenterPosition(annotation, this.annotationLayer.objectToGlobal));
      }
    });

    return element;
>>>>>>> ebb89392
  }
}

export class AnnotationDetailsTab extends Tab {
  private valid = false;
  private mouseEntered = false;
  private hoverState: WatchableValue<{id: string, partIndex?: number}|undefined>|undefined;
  private segmentListWidget: AnnotationSegmentListWidget|undefined;
  constructor(
      public state: Owned<SelectedAnnotationState>, public voxelSize: VoxelSize,
      public setSpatialCoordinates: (point: vec3) => void) {
    super();
    this.element.classList.add('neuroglancer-annotation-details');
    this.registerDisposer(state);
    this.registerDisposer(voxelSize);
    this.registerDisposer(this.state.changed.add(() => {
      this.valid = false;
      this.updateView();
    }));
    this.registerDisposer(this.visibility.changed.add(() => this.updateView()));
    this.state.changed.add(() => {
      this.valid = false;
      this.updateView();
    });
    this.element.addEventListener('mouseenter', () => {
      this.mouseEntered = true;
      if (this.hoverState !== undefined) {
        this.hoverState.value = this.state.value;
      }
    });
    this.element.addEventListener('mouseleave', () => {
      this.mouseEntered = false;
      if (this.hoverState !== undefined) {
        this.hoverState.value = undefined;
      }
    });
    this.updateView();
  }

  private updateView() {
    if (!this.visible) {
      this.element.style.display = 'none';
      this.hoverState = undefined;
      return;
    }
    this.element.style.display = null;
    if (this.valid) {
      return;
    }
    const {element} = this;
    removeChildren(element);
    this.valid = true;
    const {reference} = this.state;
    if (reference === undefined) {
      return;
    }
    const value = this.state.value!;
    const annotation = reference.value;
    if (annotation == null) {
      return;
    }
    const annotationLayer = this.state.annotationLayerState.value!;
    this.hoverState = annotationLayer.hoverState;
    if (this.mouseEntered) {
      this.hoverState.value = value;
    }

    const {objectToGlobal} = annotationLayer;
    const {voxelSize} = this;

    const handler = getAnnotationTypeHandler(annotation.type);

    const title = document.createElement('div');
    title.className = 'neuroglancer-annotation-details-title';

    const icon = document.createElement('div');
    icon.className = 'neuroglancer-annotation-details-icon';
    icon.textContent = handler.icon;

    const titleText = document.createElement('div');
    titleText.className = 'neuroglancer-annotation-details-title-text';
    titleText.textContent = `${handler.description}`;
    title.appendChild(icon);
    title.appendChild(titleText);

    if (!annotationLayer.source.readonly) {
      const deleteButton = makeTextIconButton('🗑', 'Delete annotation');
      deleteButton.addEventListener('click', () => {
        const ref = annotationLayer.source.getReference(value.id);
        try {
          annotationLayer.source.delete(ref);
        } finally {
          ref.dispose();
        }
      });
      title.appendChild(deleteButton);
    }

    const closeButton = makeCloseButton();
    closeButton.title = 'Hide annotation details';
    closeButton.addEventListener('click', () => {
      this.state.value = undefined;
    });
    title.appendChild(closeButton);

    element.appendChild(title);

    const position = document.createElement('div');
    position.className = 'neuroglancer-annotation-details-position';
    getPositionSummary(position, annotation, objectToGlobal, voxelSize, this.setSpatialCoordinates);
    element.appendChild(position);

    if (annotation.type === AnnotationType.AXIS_ALIGNED_BOUNDING_BOX) {
      const volume = document.createElement('div');
      volume.className = 'neuroglancer-annotation-details-volume';
      volume.textContent =
          formatBoundingBoxVolume(annotation.pointA, annotation.pointB, objectToGlobal);
      element.appendChild(volume);

      // FIXME: only do this if it is axis aligned
      const spatialOffset = transformVectorByMat4(
          tempVec3, vec3.subtract(tempVec3, annotation.pointA, annotation.pointB), objectToGlobal);
      const voxelVolume = document.createElement('div');
      voxelVolume.className = 'neuroglancer-annotation-details-volume-in-voxels';
      const voxelOffset = voxelSize.voxelFromSpatial(tempVec3, spatialOffset);
      voxelVolume.textContent = `${formatIntegerBounds(voxelOffset)}`;
      element.appendChild(voxelVolume);
    } else if (annotation.type === AnnotationType.LINE) {
      const spatialOffset = transformVectorByMat4(
          tempVec3, vec3.subtract(tempVec3, annotation.pointA, annotation.pointB), objectToGlobal);
      const length = document.createElement('div');
      length.className = 'neuroglancer-annotation-details-length';
      const spatialLengthText = formatLength(vec3.length(spatialOffset));
      let voxelLengthText = '';
      if (voxelSize.valid) {
        const voxelLength = vec3.length(voxelSize.voxelFromSpatial(tempVec3, spatialOffset));
        voxelLengthText = `, ${Math.round(voxelLength)} vx`;
      }
      length.textContent = spatialLengthText + voxelLengthText;
      element.appendChild(length);
    }

    let {segmentListWidget} = this;
    if (segmentListWidget !== undefined) {
      if (segmentListWidget.reference !== reference) {
        segmentListWidget.dispose();
        this.unregisterDisposer(segmentListWidget);
        segmentListWidget = this.segmentListWidget = undefined;
      }
    }
    if (segmentListWidget === undefined) {
      this.segmentListWidget = segmentListWidget =
          this.registerDisposer(new AnnotationSegmentListWidget(reference, annotationLayer));
    }
    element.appendChild(segmentListWidget.element);

    const description = document.createElement('textarea');
    description.value = annotation.description || '';
    description.rows = 3;
    description.className = 'neuroglancer-annotation-details-description';
    description.placeholder = 'Description';
    if (annotationLayer.source.readonly) {
      description.readOnly = true;
    } else {
      description.addEventListener('change', () => {
        const x = description.value;
        annotationLayer.source.update(reference, {...annotation, description: x ? x : undefined});
        annotationLayer.source.commit(reference);
      });
    }
    element.appendChild(description);
  }
}

export class AnnotationTab extends Tab {
  private stack = this.registerDisposer(
      new StackView<AnnotationLayerState, AnnotationLayerView>(annotationLayerState => {
        return new AnnotationLayerView(
            this.layer, this.state.addRef(), annotationLayerState.addRef(), this.voxelSize.addRef(),
            this.setSpatialCoordinates);
      }, this.visibility));
  private detailsTab = this.registerDisposer(
      new AnnotationDetailsTab(this.state, this.voxelSize.addRef(), this.setSpatialCoordinates));
  constructor(
      public layer: Borrowed<UserLayerWithAnnotations>,
      public state: Owned<SelectedAnnotationState>, public voxelSize: Owned<VoxelSize>,
      public setSpatialCoordinates: (point: vec3) => void) {
    super();
    this.registerDisposer(state);
    this.registerDisposer(voxelSize);
    const {element} = this;
    element.classList.add('neuroglancer-annotations-tab');
    this.stack.element.classList.add('neuroglancer-annotations-stack');
    element.appendChild(this.stack.element);
    element.appendChild(this.detailsTab.element);
    const updateDetailsVisibility = () => {
      this.detailsTab.visibility.value = this.state.validValue !== undefined && this.visible ?
          WatchableVisibilityPriority.VISIBLE :
          WatchableVisibilityPriority.IGNORED;
    };
    this.registerDisposer(this.state.changed.add(updateDetailsVisibility));
    this.registerDisposer(this.visibility.changed.add(updateDetailsVisibility));
    const setAnnotationLayerView = () => {
      this.stack.selected = this.state.annotationLayerState.value;
    };
    this.registerDisposer(this.state.annotationLayerState.changed.add(setAnnotationLayerView));
    setAnnotationLayerView();
  }
}

function getSelectedAssocatedSegment(annotationLayer: AnnotationLayerState) {
  let segments: Uint64[]|undefined;
  const segmentationState = annotationLayer.segmentationState.value;
  if (segmentationState != null) {
    if (segmentationState.segmentSelectionState.hasSelectedSegment) {
      segments = [segmentationState.segmentSelectionState.selectedSegment.clone()];
    }
  }
  return segments;
}

abstract class PlaceAnnotationTool extends Tool {
  group: string;
  annotationDescription: string|undefined;
  constructor(public layer: UserLayerWithAnnotations, options: any) {
    super();
    if (layer.annotationLayerState === undefined) {
      throw new Error(`Invalid layer for annotation tool.`);
    }
    this.annotationDescription = verifyObjectProperty(options, 'description', verifyOptionalString);
  }

  get annotationLayer() {
    return this.layer.annotationLayerState.value;
  }
}

const ANNOTATE_POINT_TOOL_ID = 'annotatePoint';
const ANNOTATE_LINE_TOOL_ID = 'annotateLine';
const ANNOTATE_BOUNDING_BOX_TOOL_ID = 'annotateBoundingBox';
const ANNOTATE_ELLIPSOID_TOOL_ID = 'annotateSphere';

export class PlacePointTool extends PlaceAnnotationTool {
  constructor(layer: UserLayerWithAnnotations, options: any) {
    super(layer, options);
  }

  trigger(mouseState: MouseSelectionState) {
    const {annotationLayer} = this;
    if (annotationLayer === undefined) {
      // Not yet ready.
      return;
    }
    if (mouseState.active) {
      const annotation: Annotation = {
        id: '',
        description: '',
        segments: getSelectedAssocatedSegment(annotationLayer),
        point:
            vec3.transformMat4(vec3.create(), mouseState.position, annotationLayer.globalToObject),
        type: AnnotationType.POINT,
      };
      const reference = annotationLayer.source.add(annotation, /*commit=*/ true);
      this.layer.selectedAnnotation.value = {id: reference.id};
      reference.dispose();
    }
  }

  get description() {
    return `annotate point`;
  }

  toJSON() {
    return ANNOTATE_POINT_TOOL_ID;
  }
}

function getMousePositionInAnnotationCoordinates(
    mouseState: MouseSelectionState, annotationLayer: AnnotationLayerState) {
  return vec3.transformMat4(vec3.create(), mouseState.position, annotationLayer.globalToObject);
}

abstract class TwoStepAnnotationTool extends PlaceAnnotationTool {
  inProgressAnnotation:
      {annotationLayer: AnnotationLayerState, reference: AnnotationReference, disposer: () => void}|
      undefined;

  abstract getInitialAnnotation(
      mouseState: MouseSelectionState, annotationLayer: AnnotationLayerState): Annotation;
  abstract getUpdatedAnnotation(
      oldAnnotation: Annotation, mouseState: MouseSelectionState,
      annotationLayer: AnnotationLayerState): Annotation;

  trigger(mouseState: MouseSelectionState) {
    const {annotationLayer} = this;
    if (annotationLayer === undefined) {
      // Not yet ready.
      return;
    }
    if (mouseState.active) {
      const updatePointB = () => {
        const state = this.inProgressAnnotation!;
        const reference = state.reference;
        const newAnnotation =
            this.getUpdatedAnnotation(reference.value!, mouseState, annotationLayer);
        state.annotationLayer.source.update(reference, newAnnotation);
        this.layer.selectedAnnotation.value = {id: reference.id};
      };

      if (this.inProgressAnnotation === undefined) {
        const reference = annotationLayer.source.add(
            this.getInitialAnnotation(mouseState, annotationLayer), /*commit=*/ false);
        this.layer.selectedAnnotation.value = {id: reference.id};
        const mouseDisposer = mouseState.changed.add(updatePointB);
        const disposer = () => {
          mouseDisposer();
          reference.dispose();
        };
        this.inProgressAnnotation = {
          annotationLayer,
          reference,
          disposer,
        };
      } else {
        updatePointB();
        this.inProgressAnnotation.annotationLayer.source.commit(
            this.inProgressAnnotation.reference);
        this.inProgressAnnotation.disposer();
        this.inProgressAnnotation = undefined;
      }
    }
  }

  disposed() {
    this.deactivate();
    super.disposed();
  }

  deactivate() {
    if (this.inProgressAnnotation !== undefined) {
      this.inProgressAnnotation.annotationLayer.source.delete(this.inProgressAnnotation.reference);
      this.inProgressAnnotation.disposer();
      this.inProgressAnnotation = undefined;
    }
  }
}


abstract class PlaceTwoCornerAnnotationTool extends TwoStepAnnotationTool {
  annotationType: AnnotationType.LINE|AnnotationType.AXIS_ALIGNED_BOUNDING_BOX;

  getInitialAnnotation(mouseState: MouseSelectionState, annotationLayer: AnnotationLayerState):
      Annotation {
    const point = getMousePositionInAnnotationCoordinates(mouseState, annotationLayer);
    return <AxisAlignedBoundingBox|Line>{
      id: '',
      type: this.annotationType,
      description: '',
      pointA: point,
      pointB: point,
    };
  }

  getUpdatedAnnotation(
      oldAnnotation: AxisAlignedBoundingBox|Line, mouseState: MouseSelectionState,
      annotationLayer: AnnotationLayerState): Annotation {
    const point = getMousePositionInAnnotationCoordinates(mouseState, annotationLayer);
    return {...oldAnnotation, pointB: point};
  }
}

export class PlaceBoundingBoxTool extends PlaceTwoCornerAnnotationTool {
  get description() {
    return `annotate bounding box`;
  }

  toJSON() {
    return ANNOTATE_BOUNDING_BOX_TOOL_ID;
  }
}
PlaceBoundingBoxTool.prototype.annotationType = AnnotationType.AXIS_ALIGNED_BOUNDING_BOX;

export class PlaceLineTool extends PlaceTwoCornerAnnotationTool {
  get description() {
    return `annotate line`;
  }

  getInitialAnnotation(mouseState: MouseSelectionState, annotationLayer: AnnotationLayerState):
      Annotation {
    const result = super.getInitialAnnotation(mouseState, annotationLayer);
    result.segments = getSelectedAssocatedSegment(annotationLayer);
    return result;
  }

  getUpdatedAnnotation(
      oldAnnotation: Line|AxisAlignedBoundingBox, mouseState: MouseSelectionState,
      annotationLayer: AnnotationLayerState) {
    const result = super.getUpdatedAnnotation(oldAnnotation, mouseState, annotationLayer);
    const segments = result.segments;
    if (segments !== undefined && segments.length > 0) {
      segments.length = 1;
    }
    let newSegments = getSelectedAssocatedSegment(annotationLayer);
    if (newSegments && segments) {
      newSegments = newSegments.filter(x => segments.findIndex(y => Uint64.equal(x, y)) === -1);
    }
    result.segments = [...(segments || []), ...(newSegments || [])] || undefined;
    return result;
  }

  toJSON() {
    return ANNOTATE_LINE_TOOL_ID;
  }
}
PlaceLineTool.prototype.annotationType = AnnotationType.LINE;

class PlaceSphereTool extends TwoStepAnnotationTool {
  getInitialAnnotation(mouseState: MouseSelectionState, annotationLayer: AnnotationLayerState):
      Annotation {
    const point = getMousePositionInAnnotationCoordinates(mouseState, annotationLayer);

    return <Ellipsoid>{
      type: AnnotationType.ELLIPSOID,
      id: '',
      description: '',
      segments: getSelectedAssocatedSegment(annotationLayer),
      center: point,
      radii: vec3.fromValues(0, 0, 0),
    };
  }

  getUpdatedAnnotation(
      oldAnnotation: Ellipsoid, mouseState: MouseSelectionState,
      annotationLayer: AnnotationLayerState) {
    const spatialCenter =
        vec3.transformMat4(vec3.create(), oldAnnotation.center, annotationLayer.objectToGlobal);

    const radius = vec3.distance(spatialCenter, mouseState.position);

    const tempMatrix = mat3.create();
    tempMatrix[0] = tempMatrix[4] = tempMatrix[8] = 1 / (radius * radius);


    const objectToGlobalLinearTransform =
        mat3FromMat4(mat3.create(), annotationLayer.objectToGlobal);
    mat3.multiply(tempMatrix, tempMatrix, objectToGlobalLinearTransform);
    mat3.transpose(objectToGlobalLinearTransform, objectToGlobalLinearTransform);
    mat3.multiply(tempMatrix, objectToGlobalLinearTransform, tempMatrix);

    return <Ellipsoid>{
      ...oldAnnotation,
      radii: vec3.fromValues(
          1 / Math.sqrt(tempMatrix[0]), 1 / Math.sqrt(tempMatrix[4]), 1 / Math.sqrt(tempMatrix[8])),
    };
  }
  get description() {
    return `annotate ellipsoid`;
  }

  toJSON() {
    return ANNOTATE_ELLIPSOID_TOOL_ID;
  }
}

registerTool(
    ANNOTATE_POINT_TOOL_ID,
    (layer, options) => new PlacePointTool(<UserLayerWithAnnotations>layer, options));
registerTool(
    ANNOTATE_BOUNDING_BOX_TOOL_ID,
    (layer, options) => new PlaceBoundingBoxTool(<UserLayerWithAnnotations>layer, options));
registerTool(
    ANNOTATE_LINE_TOOL_ID,
    (layer, options) => new PlaceLineTool(<UserLayerWithAnnotations>layer, options));
registerTool(
    ANNOTATE_ELLIPSOID_TOOL_ID,
    (layer, options) => new PlaceSphereTool(<UserLayerWithAnnotations>layer, options));

export interface UserLayerWithAnnotations extends UserLayer {
  annotationLayerState: WatchableRefCounted<AnnotationLayerState>;
  selectedAnnotation: SelectedAnnotationState;
  annotationColor: TrackableRGB;
  annotationFillOpacity: TrackableAlphaValue;
  initializeAnnotationLayerViewTab(tab: AnnotationLayerView): void;
  getAnnotationText(annotation: Annotation): string;
}

export function getAnnotationRenderOptions(userLayer: UserLayerWithAnnotations) {
  return {color: userLayer.annotationColor, fillOpacity: userLayer.annotationFillOpacity};
}

const SELECTED_ANNOTATION_JSON_KEY = 'selectedAnnotation';
const ANNOTATION_COLOR_JSON_KEY = 'annotationColor';
const ANNOTATION_FILL_OPACITY_JSON_KEY = 'annotationFillOpacity';
export function UserLayerWithAnnotationsMixin<TBase extends {new (...args: any[]): UserLayer}>(
    Base: TBase) {
  abstract class C extends Base implements UserLayerWithAnnotations {
    annotationLayerState = this.registerDisposer(new WatchableRefCounted<AnnotationLayerState>());
    selectedAnnotation =
        this.registerDisposer(new SelectedAnnotationState(this.annotationLayerState.addRef()));
    annotationColor = new TrackableRGB(vec3.fromValues(1, 1, 0));
    annotationFillOpacity = trackableAlphaValue(0.0);
    constructor(...args: any[]) {
      super(...args);
      this.selectedAnnotation.changed.add(this.specificationChanged.dispatch);
      this.annotationColor.changed.add(this.specificationChanged.dispatch);
      this.annotationFillOpacity.changed.add(this.specificationChanged.dispatch);
      this.tabs.add('annotations', {
        label: 'Annotations',
        order: 10,
        getter: () => new AnnotationTab(
            this, this.selectedAnnotation.addRef(), this.manager.voxelSize.addRef(),
            point => this.manager.setSpatialCoordinates(point))
      });
      this.annotationLayerState.changed.add(() => {
        const state = this.annotationLayerState.value;
        if (state !== undefined) {
          const annotationLayer = new AnnotationLayer(this.manager.chunkManager, state.addRef());
          setAnnotationHoverStateFromMouseState(state, this.manager.layerSelectedValues.mouseState);
          this.addRenderLayer(new SliceViewAnnotationLayer(annotationLayer));
          this.addRenderLayer(new PerspectiveViewAnnotationLayer(annotationLayer.addRef()));
          if (annotationLayer.source instanceof MultiscaleAnnotationSource) {
            const dataFetchLayer = this.registerDisposer(
                new DataFetchSliceViewRenderLayer(annotationLayer.source.addRef()));
            this.registerDisposer(registerNested(state.filterBySegmentation, (context, value) => {
              if (!value) {
                this.addRenderLayer(dataFetchLayer.addRef());
                context.registerDisposer(() => this.removeRenderLayer(dataFetchLayer));
              }
            }));
          }
        }
      });
    }

    restoreState(specification: any) {
      super.restoreState(specification);
      this.selectedAnnotation.restoreState(specification[SELECTED_ANNOTATION_JSON_KEY]);
      this.annotationColor.restoreState(specification[ANNOTATION_COLOR_JSON_KEY]);
      this.annotationFillOpacity.restoreState(specification[ANNOTATION_FILL_OPACITY_JSON_KEY]);
    }

    toJSON() {
      const x = super.toJSON();
      x[SELECTED_ANNOTATION_JSON_KEY] = this.selectedAnnotation.toJSON();
      x[ANNOTATION_COLOR_JSON_KEY] = this.annotationColor.toJSON();
      x[ANNOTATION_FILL_OPACITY_JSON_KEY] = this.annotationFillOpacity.toJSON();
      return x;
    }

    initializeAnnotationLayerViewTab(tab: AnnotationLayerView) {
      tab;
    }

    getAnnotationText(annotation: Annotation) {
      return annotation.description || '';
    }
  }
  return C;
}<|MERGE_RESOLUTION|>--- conflicted
+++ resolved
@@ -620,13 +620,107 @@
   }
 
   private addAnnotationElementHelper(annotation: Annotation) {
-<<<<<<< HEAD
+    this.annotationsToAdd.push(this.makeAnnotationListElement(annotation));
+  }
+
+  private updateView() {
+    if (!this.visible) {
+      return;
+    }
+    if (this.updated) {
+      return;
+    }
     const {annotationLayer, annotationListElements} = this;
-    const {objectToGlobal} = annotationLayer;
-
-    const element = this.makeAnnotationListElement(annotation, objectToGlobal);
-    this.annotationsToAdd.push(element);
-    annotationListElements.set(annotation.id, element);
+    const {source} = annotationLayer;
+    this.annotationHidingList.removeAll();
+    annotationListElements.clear();
+    this.annotationsToAdd = [];
+    for (const annotation of source) {
+      this.addAnnotationElementHelper(annotation);
+    }
+    this.annotationHidingList.addElements(this.annotationsToAdd);
+    this.resetOnUpdate();
+  }
+
+  private addAnnotationElement(annotation: Annotation) {
+    if (!this.visible) {
+      this.updated = false;
+      return;
+    }
+    if (!this.updated) {
+      this.updateView();
+      return;
+    }
+    this.annotationsToAdd = [];
+    this.addAnnotationElementHelper(annotation);
+    this.annotationHidingList.addElement(this.annotationsToAdd[0]);
+    this.resetOnUpdate();
+  }
+
+  private updateAnnotationElement(annotation: Annotation, checkVisibility = true) {
+    if (checkVisibility && !this.visible) {
+      this.updated = false;
+      return;
+    }
+    if (!this.updated) {
+      this.updateView();
+      return;
+    }
+    const {annotationListElements} = this;
+    const element = annotationListElements.get(annotation.id);
+    if (!element) {
+      return;
+    }
+    const {annotationHidingList} = this;
+    const newElement = this.makeAnnotationListElement(annotation);
+    annotationHidingList.replaceElement(newElement, element);
+    annotationListElements.set(annotation.id, newElement);
+    this.resetOnUpdate();
+  }
+
+  private deleteAnnotationElement(annotationId: string) {
+    if (!this.visible) {
+      this.updated = false;
+      return;
+    }
+    if (!this.updated) {
+      this.updateView();
+      return;
+    }
+    let element = this.annotationListElements.get(annotationId);
+    if (element) {
+      this.annotationHidingList.removeElement(element);
+      this.annotationListElements.delete(annotationId);
+    }
+    this.resetOnUpdate();
+  }
+
+  private resetOnUpdate() {
+    this.clearHoverClass();
+    this.clearSelectionClass();
+    this.updated = true;
+    this.updateHoverView();
+    this.updateSelectionView();
+  }
+
+  private makeAnnotationListElement(annotation: Annotation) {
+    const transform = this.annotationLayer.objectToGlobal;
+    const element = document.createElement('li');
+    element.title = 'Click to select, right click to recenter view.';
+
+    const icon = document.createElement('div');
+    icon.className = 'neuroglancer-annotation-icon';
+    icon.textContent = getAnnotationTypeHandler(annotation.type).icon;
+    element.appendChild(icon);
+
+    const position = document.createElement('div');
+    position.className = 'neuroglancer-annotation-position';
+    getPositionSummary(position, annotation, transform, this.voxelSize, this.setSpatialCoordinates);
+    element.appendChild(position);
+
+    this.createAnnotationDescriptionElement(element, annotation);
+
+    this.annotationListElements.set(annotation.id, element);
 
     element.addEventListener('mouseenter', () => {
       this.annotationLayer.hoverState.value = {id: annotation.id, partIndex: 0};
@@ -641,137 +735,6 @@
             getCenterPosition(annotation, this.annotationLayer.objectToGlobal));
       }
     });
-=======
-    this.annotationListContainer.appendChild(this.makeAnnotationListElement(annotation));
->>>>>>> ebb89392
-  }
-
-  private updateView() {
-    if (!this.visible) {
-      return;
-    }
-    if (this.updated) {
-      return;
-    }
-    const {annotationLayer, annotationListElements} = this;
-    const {source} = annotationLayer;
-    this.annotationHidingList.removeAll();
-    annotationListElements.clear();
-<<<<<<< HEAD
-    this.annotationsToAdd = [];
-=======
->>>>>>> ebb89392
-    for (const annotation of source) {
-      this.addAnnotationElementHelper(annotation);
-    }
-    this.annotationHidingList.addElements(this.annotationsToAdd);
-    this.resetOnUpdate();
-  }
-
-  private addAnnotationElement(annotation: Annotation) {
-    if (!this.visible) {
-<<<<<<< HEAD
-=======
-      this.updated = false;
-      return;
-    }
-    if (!this.updated) {
-      this.updateView();
->>>>>>> ebb89392
-      return;
-    }
-    this.annotationsToAdd = [];
-    this.addAnnotationElementHelper(annotation);
-    this.annotationHidingList.addElement(this.annotationsToAdd[0]);
-    this.resetOnUpdate();
-  }
-
-<<<<<<< HEAD
-  private updateAnnotationElement(annotation: Annotation, checkVisibility = true) {
-    if (checkVisibility && !this.visible) {
-=======
-  private updateAnnotationElement(annotation: Annotation) {
-    if (!this.visible) {
-      this.updated = false;
->>>>>>> ebb89392
-      return;
-    }
-    if (!this.updated) {
-      this.updateView();
-      return;
-    }
-<<<<<<< HEAD
-    {
-      const position = <HTMLElement>element.querySelector('.neuroglancer-annotation-position');
-      position.innerHTML = '';
-      getPositionSummary(
-          position, annotation, this.annotationLayer.objectToGlobal, this.voxelSize,
-          this.setSpatialCoordinates);
-    }
-    if (element.lastElementChild && element.children.length === 3) {
-      const annotationText = this.layer.getAnnotationText(annotation);
-      if (!annotationText) {
-        element.removeChild(element.lastElementChild);
-      } else {
-        element.lastElementChild.innerHTML = annotationText;
-      }
-    } else {
-      this.createAnnotationDescriptionElement(element, annotation);
-=======
-    const {annotationListElements} = this;
-    const element = annotationListElements.get(annotation.id);
-    if (!element) {
-      return;
->>>>>>> ebb89392
-    }
-    const {annotationListContainer} = this;
-    const newElement = this.makeAnnotationListElement(annotation);
-    annotationListContainer.replaceChild(newElement, element);
-    annotationListElements.set(annotation.id, newElement);
-    this.resetOnUpdate();
-  }
-
-  private deleteAnnotationElement(annotationId: string) {
-    if (!this.visible) {
-      this.updated = false;
-      return;
-    }
-    if (!this.updated) {
-      this.updateView();
-      return;
-    }
-    let element = this.annotationListElements.get(annotationId);
-    if (element) {
-      this.annotationHidingList.removeElement(element);
-      this.annotationListElements.delete(annotationId);
-    }
-    this.resetOnUpdate();
-  }
-
-  private resetOnUpdate() {
-    this.clearHoverClass();
-    this.clearSelectionClass();
-    this.updated = true;
-    this.updateHoverView();
-    this.updateSelectionView();
-  }
-
-  private makeAnnotationListElement(annotation: Annotation) {
-    const transform = this.annotationLayer.objectToGlobal;
-    const element = document.createElement('li');
-    element.title = 'Click to select, right click to recenter view.';
-
-    const icon = document.createElement('div');
-    icon.className = 'neuroglancer-annotation-icon';
-    icon.textContent = getAnnotationTypeHandler(annotation.type).icon;
-    element.appendChild(icon);
-
-    const position = document.createElement('div');
-    position.className = 'neuroglancer-annotation-position';
-    getPositionSummary(position, annotation, transform, this.voxelSize, this.setSpatialCoordinates);
-    element.appendChild(position);
-    this.createAnnotationDescriptionElement(element, annotation);
-
     return element;
   }
 
@@ -784,7 +747,6 @@
       description.textContent = annotationText;
       annotationElement.appendChild(description);
     }
-<<<<<<< HEAD
   }
 
   private filterAnnotationsByTag(tagId: number) {
@@ -886,25 +848,6 @@
     document.body.appendChild(link);
     link.click();
     document.body.removeChild(link);
-=======
-
-    this.annotationListElements.set(annotation.id, element);
-    element.addEventListener('mouseenter', () => {
-      this.annotationLayer.hoverState.value = {id: annotation.id, partIndex: 0};
-    });
-    element.addEventListener('click', () => {
-      this.state.value = {id: annotation.id, partIndex: 0};
-    });
-
-    element.addEventListener('mouseup', (event: MouseEvent) => {
-      if (event.button === 2) {
-        this.setSpatialCoordinates(
-            getCenterPosition(annotation, this.annotationLayer.objectToGlobal));
-      }
-    });
-
-    return element;
->>>>>>> ebb89392
   }
 }
 
