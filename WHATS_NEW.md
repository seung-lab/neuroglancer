--- conflicted
+++ resolved
@@ -1,5 +1,4 @@
-<<<<<<< HEAD
-### 🦃 November 2019 🍂
+### ☃️ December 2019 ❄️
 # Annotation Overhaul: Part 1
 * New type of Annotations: Collections
     * Collections are annotation groups.
@@ -24,14 +23,4 @@
     * Import Exported CSVs to the current layer.
     * CSVs can be generated or converted from other sources as long as they have the same format as exported CSVs.
     * **Note: Imported CSVs are not unique, importing the same CSV to one layer multiple times will result in duplicates.**
-    * **Linked Segmentations are not preserved**
-=======
-### November 25 2019
-# Find a path between two points in a segment
-* A new feature helps users find locations of mergers.
-* For graphene segmentation layers, a new widget has been added to the "Graph" tab. It is labeled "Find Path."
-* One can select the point selection button, select a source and target point and hit the check mark to request a path between the points.
-* The ChunkedGraph server will then compute a path and it will be shown in Neuroglancer.
-* One can imagine a workflow to break up complex mergers of labeling two points clearly in different segments, finding a path
-between them, splitting them, and repeating the process.
->>>>>>> 6204d509
+    * **Linked Segmentations are not preserved**