--- conflicted
+++ resolved
@@ -1,5 +1,4 @@
-<<<<<<< HEAD
-### Febuary 2019 ❄️
+### 🌱 March 2019 🐇
 # New Annotation Controls
 * Shift + Click
     * Select a continous section of annotations between the previous selection and current selection.
@@ -16,20 +15,4 @@
     * With multiple annotations selected press "ʌ" for a LineStrip and "⚹" for a spoke.
     * **This will not delete the originally selected annotations.**
     * To **delete the source annotations**, uncheck "Preserve Source Annotations" in User Preferences.
-* First annotation in a selection is now animated.
-=======
-### 🌱 March 2019 🐇
-# New Save System
-* ***State is no longer saved in the address bar***
-* Pressing "Share" provides **shareable links** and **uploads to state server** if available.
-* **CTRL + SHIFT + J** - Save and Copy Shortened Link. *(Recommended)*
-* CTRL + SHIFT + R - Save and Copy Full State (Raw) Link.
-* CTRL + SHIFT + S - Save.
-* Local changes are still automatically backed up, but you must Save changes to share them.
-    * This saves the changes remotely.
-    * **Share button will be highlighted yellow if there are unsaved changes**
-* The share button has replaced "Post JSON to state server".
-    * The share button will provide the JSON and State url.
-    * If you do not have access to the JSON Server, only the State url will be provided.
-* If localstorage cannot be used, local auto saves will not work with this system. In user preferences (⚙), enable Old-Style saving to restore the original saving system. The save button will still operate as normal.
->>>>>>> d644ca2f
+* First annotation in a selection is now animated.