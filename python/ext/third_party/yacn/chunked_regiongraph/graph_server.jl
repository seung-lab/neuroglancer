push!(LOAD_PATH, dirname(@__FILE__))
include("../pre/Save.jl")
include("./constants.jl")
using HttpServer
using HttpCommon
using ChunkedGraphs
using Save
using PyCall
using Utils

# type MeshNode
# 	min::Vector{Int32}
# 	max::Vector{Int32}
# 	paths::Vector{String}
# 	alternatives::Vector{MeshNode}
# 	function MeshNode()
# 		return new([-1,-1,-1], [-1,-1,-1], [], [])
# 	end
# end


@pyimport neuroglancer.simple_task_queue.task_queue as task_queue
tq = task_queue.TaskQueue("http://127.0.0.1:8000/1.0")
#tq = task_queue.TaskQueue("http://50.16.149.198:8001/1.0")

edges = Save.load("~/testing/chunked_edges.jls")
vertices = Save.load("~/testing/chunked_vertices.jls")
println("$(length(edges)) edges")
println("$(length(vertices)) vertices")
mesh_label = Dict()
function get_handles(vertices)
	handles = Dict{UInt32,UInt64}()
	for v in vertices
		handles[seg_id(v)]=v
	end
	return handles
end

@time handles = get_handles(vertices)

begin
	G=ChunkedGraph()
	@time add_atomic_vertices!(G,vertices)
	@time add_atomic_edges!(G,edges)
	@time update!(G)
end

G=nothing
gc()
Profile.init(n=Int(1e7),delay=0.01)
@profile begin
	G=ChunkedGraph()
	@time add_atomic_vertices!(G,vertices)
	@time add_atomic_edges!(G,edges)
	@time update!(G)
end
using ProfileView
ProfileView.view()
wait()

const WATERSHED_STORAGE = "gs://neuroglancer/pinky40_v11/watershed_cutout"

#maps ids to the mesh task name
const mesh_task=Dict()

function labeller(start_label)
	n=start_label
	function unique_label()
		n=n+1
		return n
	end
	return unique_label
end

task_labeller = labeller(0)
# task_name=string(task_labeller())
# tq[:insert](name=task_name,	payload=prod(["MeshManifestTask(\"$(WATERSHED_STORAGE)\",0).execute()"]))

# for x in 29696:cx:35000
#   for y in 19968:cy:25000
#     for z in 0:cz:511
#       task_name=string(task_labeller())
#       tq[:insert](name=task_name,	payload=prod(["MeshTask(\"4_4_40\",\"$(x)-$(x+cx)_$(y)-$(y+cy)_$(z)-$(z+cz)\",\"$(WATERSHED_STORAGE)\",0,1).execute()"]))
#     end
#   end
# end
# println("All done!")
# exit()

function simple_print(x::Array)
	string('[',map(n->"$(n),",x)...,']')
end

<<<<<<< HEAD
#=
function mesh!(c::ChunkedGraphs.Chunk)
	vertex_list = vertices(c)
	if !haskey(mesh_task,v.label)
		if ChunkedGraphs.level(v)==2
			task_name=string(task_labeller())
			tq[:insert](name=task_name,
			payload=prod(["""
			ObjectMeshTask("$(slices_to_str(chunk_id_to_slices(c.id),high_pad=1))","$(WATERSHED_STORAGE)",$(simple_print([child.label[1] for child in v.children])),$(v.label)).execute()
			""" for v in vertices(c)]))
		else
			task_name = string(task_labeller())
			child_task_names = filter(x->x!=nothing,[mesh!(child) for child in c.children])
			tq[:insert](name=task_name,
			payload=prod(["""
			MergeMeshTask("$(WATERSHED_STORAGE)",$([child.label for child in v.children]),$(v.label)).execute()
			"""
			for v in vertices(c)]),
			dependencies=child_task_names)
		end
		mesh_task[c.id]=task_name
		for v in vertex_list
			mesh_task[v.label] = task_name
		end
	end
	return mesh_task[c.id]
end
=#
=======
# function mesh!(c::ChunkedGraphs.Chunk)
# 	vertex_list = vertices(c)
# 	if !haskey(mesh_task,v.label)
# 		if ChunkedGraphs.level(v)==2
# 			task_name=string(task_labeller())
# 			tq[:insert](name=task_name,
# 			payload=prod(["""
# 			ObjectMeshTask("$(slices_to_str(chunk_id_to_slices(c.id),high_pad=1))","$(WATERSHED_STORAGE)",$(simple_print([child.label[1] for child in v.children])),$(v.label)).execute()
# 			""" for v in vertices(c)]))
# 		else
# 			task_name = string(task_labeller())
# 			child_task_names = filter(x->x!=nothing,[mesh!(child) for child in c.children])
# 			tq[:insert](name=task_name,
# 			payload=prod(["""
# 			MergeMeshTask("$(WATERSHED_STORAGE)",$([child.label for child in v.children]),$(v.label)).execute()
# 			"""
# 			for v in vertices(c)]),
# 			dependencies=child_task_names)
# 		end
# 		mesh_task[c.id]=task_name
# 		for v in vertex_list
# 			mesh_task[v.label] = task_name
# 		end
# 	end
# 	return mesh_task[c.id]
# end
>>>>>>> 2d977063

function mesh!(v::ChunkedGraphs.Vertex)
	if !haskey(mesh_task,v.label)
		if ChunkedGraphs.level(v)==2 && length(v.children) >= 1
			child1 = collect(v.children)[1]
			task_name=string(task_labeller())
			tq[:insert](name=task_name,
			payload="""
			ObjectMeshTask("$(slices_to_str(chunk_id_to_slices(chunk_id(child1.label),high_pad=0)))","$(WATERSHED_STORAGE)",$(simple_print([seg_id(child.label) for child in v.children])),$(v.label)).execute()
			""")
		else
			task_name = string(task_labeller())
			child_task_names = filter(x->x!=nothing,[mesh!(child) for child in v.children])
			tq[:insert](name=task_name,
			payload="""
			MergeMeshTask("$(WATERSHED_STORAGE)",$(simple_print([child.label for child in v.children])),$(v.label)).execute()
			""",
			dependencies=child_task_names)
			println("Level $(ChunkedGraphs.level(v)) Manifest: $(task_name), Segments: $(simple_print([child.label for child in v.children]))")
		end
		mesh_task[v.label]=task_name
	end
	return mesh_task[v.label]
end

function handle_remesh(id)
  id=parse(UInt64,id)

	if chunk_id(id) == 0 # Lvl 0, a neuroglancer supervoxel, need to lookup chunk id
		id=handles[id]
	end

  v = get_vertex(G, id)

	println("Remeshing $(v.label) and all descendants.")
	mesh!(v)

	return Response(reinterpret(UInt8,[v.label]),headers)
end

function handle_leaves(id)
	id=parse(UInt64,id)

	if chunk_id(id) == 0 # Lvl 0, a neuroglancer supervoxel, need to lookup chunk id
		id=handles[id]
	end

	root_vertex = bfs(G, id)[1]
	segments = leaves(root_vertex)

	println("selected $(length(segments)) segments with root $(root_vertex.label)")
	s=cat(1,collect(Set{UInt64}(seg_id(x) for x in segments)),root_vertex.label)

	return Response(reinterpret(UInt8,s),headers)
end

function handle_root(id)
	id=parse(UInt64,id)

	if chunk_id(id) == 0 # Lvl 0, a neuroglancer supervoxel, need to lookup chunk id
		id=handles[id]
	end

	root_vertex = bfs(G, id)[1]
	mesh!(root_vertex)
	println("Root for segment $(id): $(root_vertex.label)")

	return Response(reinterpret(UInt8,[root_vertex.label]),headers)
end

function pos_to_label(x)
	x=eval(parse(x))
	return (x[1],to_chunk_id(x[2],x[3],x[4]))
end

function handle_children(id)
	id = parse(UInt64,id)

	if chunk_id(id) == 0 # Lvl 0, a neuroglancer supervoxel, has no children
		return Response(UInt8[],headers)
	end

	v = get_vertex(G, id)
	if ChunkedGraphs.level(v) == 2 # Lvl 2, children are neuroglancer supervoxel, need to trim the chunk ids
		s = UInt64[seg_id(child.label) for child in v.children]
    println("handle_children - v: $(v.label), (Level $(ChunkedGraphs.level(v))), - children: $(simple_print([seg_id(child.label) for child in v.children]))")
	else
		s = UInt64[child.label for child in v.children]
    println("handle_children - v: $(v.label), (Level $(ChunkedGraphs.level(v))), - children: $(simple_print([child.label for child in v.children]))")
	end

	return Response(reinterpret(UInt8,s),headers)
end

function handle_split(id1,id2)
	delete_atomic_edge!(G, (parse(UInt64,id1), parse(UInt64,id2)))
	update!(G)
	return Response(UInt8[],headers)
end

function handle_merge(id1,id2)
	add_atomic_edge!(G, (parse(UInt64,id1), parse(UInt64,id2)))
	update!(G)
	return Response(UInt8[],headers)
end

function handle_subgraph(vertices)
	return Response(simple_print(MultiGraphs.induced_edges(G, eval(parse(vertices)))))
end

d=Dict(
		 r"/1.0/segment/(\d+)/root/?" => handle_root,
     r"/1.0/segment/(\d+)/children/?" => handle_children,
     r"/1.0/segment/(\d+)/leaves/?" => handle_leaves,
     r"/1.0/segment/(\d+)/remesh/?" => handle_remesh, # TODO: POST
		 r"/1.0/merge/(\d+),(\d+)/?" => handle_merge, # TODO: POST
		 r"/1.0/split/(\d+),(\d+)/?" => handle_split, # TODO: POST
		 r"/1.0/subgraph/(\[[\d,\(\)]*?\])/?" => handle_subgraph,
		 )

headers=HttpCommon.headers()

headers["Access-Control-Allow-Origin"]= "*"
headers["Access-Control-Allow-Headers"]= "x-requested-with"
headers["Access-Control-Allow-Methods"]= "POST, GET, OPTIONS"
http = HttpHandler() do req::Request, res::Response
	for r in keys(d)
		if ismatch(r, req.resource)
			m = match(r,req.resource)
			return d[r](m.captures...)
		end
	end
	println("could not parse $(req.resource)")
	return Response(400)
end
http.events["listen"] = (saddr) -> println("Running on https://$saddr (Press CTRL+C to quit)")

server = Server(http)

#run(server, host=getaddrinfo("seungworkstation1000.princeton.edu"), port=9100)
run(server, host=getaddrinfo("seungworkstation14.princeton.edu"), port=9100)
<|MERGE_RESOLUTION|>--- conflicted
+++ resolved
@@ -20,8 +20,8 @@
 
 
 @pyimport neuroglancer.simple_task_queue.task_queue as task_queue
-tq = task_queue.TaskQueue("http://127.0.0.1:8000/1.0")
-#tq = task_queue.TaskQueue("http://50.16.149.198:8001/1.0")
+#tq = task_queue.TaskQueue("http://127.0.0.1:8000/1.0")
+tq = task_queue.TaskQueue("http://50.16.149.198:8001/1.0")
 
 edges = Save.load("~/testing/chunked_edges.jls")
 vertices = Save.load("~/testing/chunked_vertices.jls")
@@ -45,6 +45,7 @@
 	@time update!(G)
 end
 
+#=
 G=nothing
 gc()
 Profile.init(n=Int(1e7),delay=0.01)
@@ -57,6 +58,7 @@
 using ProfileView
 ProfileView.view()
 wait()
+=#
 
 const WATERSHED_STORAGE = "gs://neuroglancer/pinky40_v11/watershed_cutout"
 
@@ -91,7 +93,6 @@
 	string('[',map(n->"$(n),",x)...,']')
 end
 
-<<<<<<< HEAD
 #=
 function mesh!(c::ChunkedGraphs.Chunk)
 	vertex_list = vertices(c)
@@ -120,34 +121,6 @@
 	return mesh_task[c.id]
 end
 =#
-=======
-# function mesh!(c::ChunkedGraphs.Chunk)
-# 	vertex_list = vertices(c)
-# 	if !haskey(mesh_task,v.label)
-# 		if ChunkedGraphs.level(v)==2
-# 			task_name=string(task_labeller())
-# 			tq[:insert](name=task_name,
-# 			payload=prod(["""
-# 			ObjectMeshTask("$(slices_to_str(chunk_id_to_slices(c.id),high_pad=1))","$(WATERSHED_STORAGE)",$(simple_print([child.label[1] for child in v.children])),$(v.label)).execute()
-# 			""" for v in vertices(c)]))
-# 		else
-# 			task_name = string(task_labeller())
-# 			child_task_names = filter(x->x!=nothing,[mesh!(child) for child in c.children])
-# 			tq[:insert](name=task_name,
-# 			payload=prod(["""
-# 			MergeMeshTask("$(WATERSHED_STORAGE)",$([child.label for child in v.children]),$(v.label)).execute()
-# 			"""
-# 			for v in vertices(c)]),
-# 			dependencies=child_task_names)
-# 		end
-# 		mesh_task[c.id]=task_name
-# 		for v in vertex_list
-# 			mesh_task[v.label] = task_name
-# 		end
-# 	end
-# 	return mesh_task[c.id]
-# end
->>>>>>> 2d977063
 
 function mesh!(v::ChunkedGraphs.Vertex)
 	if !haskey(mesh_task,v.label)
@@ -259,14 +232,14 @@
 end
 
 d=Dict(
-		 r"/1.0/segment/(\d+)/root/?" => handle_root,
-     r"/1.0/segment/(\d+)/children/?" => handle_children,
-     r"/1.0/segment/(\d+)/leaves/?" => handle_leaves,
-     r"/1.0/segment/(\d+)/remesh/?" => handle_remesh, # TODO: POST
-		 r"/1.0/merge/(\d+),(\d+)/?" => handle_merge, # TODO: POST
-		 r"/1.0/split/(\d+),(\d+)/?" => handle_split, # TODO: POST
-		 r"/1.0/subgraph/(\[[\d,\(\)]*?\])/?" => handle_subgraph,
-		 )
+		r"/1.0/segment/(\d+)/root/?" => handle_root,
+		r"/1.0/segment/(\d+)/children/?" => handle_children,
+		r"/1.0/segment/(\d+)/leaves/?" => handle_leaves,
+		r"/1.0/segment/(\d+)/remesh/?" => handle_remesh, # TODO: POST
+		r"/1.0/merge/(\d+),(\d+)/?" => handle_merge, # TODO: POST
+		r"/1.0/split/(\d+),(\d+)/?" => handle_split, # TODO: POST
+		r"/1.0/subgraph/(\[[\d,\(\)]*?\])/?" => handle_subgraph,
+		)
 
 headers=HttpCommon.headers()
 
