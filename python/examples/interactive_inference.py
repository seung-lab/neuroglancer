#!/usr/bin/env python

"""Example of displaying interactive image-to-image "inference" results.

shift+mousedown0 triggers the inference result to be computed for the patch
centered around the mouse position, and then displayed in neuroglancer.

In this example, the inference result is actually just a distance transform
computed from the ground truth segmentation, but in actual use the inference
result may be computed using SciPy, Tensorflow, PyTorch, etc.

The cloudvolume library (https://github.com/seung-lab/cloud-volume) is used to
retrieve patches of the ground truth volume.

The zarr library is used to represent the sparse in-memory array containing the
computed inference results that are displayed in neuroglancer.

"""

import argparse
import time

import cloudvolume
import neuroglancer
import neuroglancer.cli
import numpy as np
import scipy.ndimage
import zarr


class InteractiveInference:
    def __init__(self):
        viewer = self.viewer = neuroglancer.Viewer()
        viewer.actions.add("inference", self._do_inference)
        self.gt_vol = cloudvolume.CloudVolume(
            "https://storage.googleapis.com/neuroglancer-public-data/flyem_fib-25/ground_truth",
            mip=0,
            bounded=True,
            progress=False,
            provenance={},
        )
        self.dimensions = neuroglancer.CoordinateSpace(
            names=["x", "y", "z"],
            units="nm",
            scales=self.gt_vol.resolution,
        )
        self.inf_results = zarr.zeros(
            self.gt_vol.bounds.to_list()[3:], chunks=(64, 64, 64), dtype=np.uint8
        )
        self.inf_volume = neuroglancer.LocalVolume(
            data=self.inf_results, dimensions=self.dimensions
        )
        with viewer.config_state.txn() as s:
            s.input_event_bindings.data_view["shift+mousedown0"] = "inference"

        with viewer.txn() as s:
            s.layers["image"] = neuroglancer.ImageLayer(
                source="precomputed://gs://neuroglancer-public-data/flyem_fib-25/image",
            )
            s.layers["ground_truth"] = neuroglancer.SegmentationLayer(
                source="precomputed://gs://neuroglancer-public-data/flyem_fib-25/ground_truth",
            )
            s.layers["ground_truth"].visible = False
            s.layers["inference"] = neuroglancer.ImageLayer(
                source=self.inf_volume,
                shader="""
void main() {
  float v = toNormalized(getDataValue(0));
  vec4 rgba = vec4(0,0,0,0);
  if (v != 0.0) {
    rgba = vec4(colormapJet(v), 1.0);
  }
  emitRGBA(rgba);
}
""",
            )

    def _do_inference(self, action_state):
        pos = action_state.mouse_voxel_coordinates
        if pos is None:
            return
        patch_size = np.array((128,) * 3, np.int64)
        spos = pos - patch_size // 2
        epos = spos + patch_size
        slice_expr = np.s_[
            int(spos[0]) : int(epos[0]),
            int(spos[1]) : int(epos[1]),
            int(spos[2]) : int(epos[2]),
        ]
        gt_data = self.gt_vol[slice_expr][..., 0]
        boundary_mask = gt_data == 0
        boundary_mask[:, :, :-1] |= gt_data[:, :, :-1] != gt_data[:, :, 1:]
        boundary_mask[:, :, 1:] |= gt_data[:, :, :-1] != gt_data[:, :, 1:]
        boundary_mask[:, :-1, :] |= gt_data[:, :-1, :] != gt_data[:, 1:, :]
        boundary_mask[:, 1:, :] |= gt_data[:, :-1, :] != gt_data[:, 1:, :]
        boundary_mask[:-1, :, :] |= gt_data[:-1, :, :] != gt_data[1:, :, :]
        boundary_mask[1:, :, :] |= gt_data[:-1, :, :] != gt_data[1:, :, :]
        dist_transform = scipy.ndimage.morphology.distance_transform_edt(~boundary_mask)
        self.inf_results[slice_expr] = 1 + np.asarray(
<<<<<<< HEAD
            np.minimum(dist_transform, 5) / 5.0 * 254, np.uint8
=======
            np.minimum(dist_transform, 5) / 5.0 * 254, dtype=np.uint8
>>>>>>> 3bab8b08
        )
        self.inf_volume.invalidate()


if __name__ == "__main__":
    ap = argparse.ArgumentParser()
    neuroglancer.cli.add_server_arguments(ap)
    args = ap.parse_args()
    neuroglancer.cli.handle_server_arguments(args)

    inf = InteractiveInference()
    print(inf.viewer)

    while True:
        time.sleep(1000)<|MERGE_RESOLUTION|>--- conflicted
+++ resolved
@@ -97,11 +97,7 @@
         boundary_mask[1:, :, :] |= gt_data[:-1, :, :] != gt_data[1:, :, :]
         dist_transform = scipy.ndimage.morphology.distance_transform_edt(~boundary_mask)
         self.inf_results[slice_expr] = 1 + np.asarray(
-<<<<<<< HEAD
-            np.minimum(dist_transform, 5) / 5.0 * 254, np.uint8
-=======
             np.minimum(dist_transform, 5) / 5.0 * 254, dtype=np.uint8
->>>>>>> 3bab8b08
         )
         self.inf_volume.invalidate()
 
